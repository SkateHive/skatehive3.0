/**
 * Clean video processing service - Step 2
 */

<<<<<<< HEAD
import React from 'react';

// FFmpeg module imports
let FFmpeg: any;
let fetchFile: any;

// Types
export interface VideoDetails {
  fileName: string;
  fileSize: string;
  fileSizeMB: number;
  duration: string;
  resolution: string;
  frameRate: string;
  codec: string;
  format: string;
  bitrate: string;
  isVFR: boolean;
  audioCodec: string;
  hasAudio: boolean;
  creationTime?: string;
}

// File size limits and HP requirements
export const FILE_SIZE_LIMITS = {
  MAX_SIZE_DEFAULT: 500 * 1024 * 1024, // 500MB
  MAX_SIZE_HIGH_HP: 2 * 1024 * 1024 * 1024, // 2GB for 100+ HP users
  MIN_HP_FOR_LARGE_FILES: 100, // 100 HP required for files > 500MB
  
  // Processing limits to prevent crashes
  PROCESSING_TIMEOUT: 5 * 60 * 1000, // 5 minutes max processing time
  MAX_DURATION_SECONDS: 30 * 60, // 30 minutes max video duration
  FORCE_COMPRESSION_THRESHOLD: 1 * 1024 * 1024 * 1024, // Force compression for 1GB+ files
};

export function checkFileSizeAndHP(file: File, userHP: number = 0): {
  canUpload: boolean;
  needsCompression: boolean;
  reason?: string;
  forceCompression?: boolean;
} {
  const fileSizeMB = file.size / (1024 * 1024);
  const fileSizeGB = fileSizeMB / 1024;
  
  // Hard limit check - even high HP users can't exceed 2GB
  if (file.size > FILE_SIZE_LIMITS.MAX_SIZE_HIGH_HP) {
    return {
      canUpload: false,
      needsCompression: false,
      reason: `File too large (${fileSizeGB.toFixed(1)}GB). Maximum allowed: 2GB`,
    };
  }
  
  // If file is under 500MB, always allow
  if (file.size <= FILE_SIZE_LIMITS.MAX_SIZE_DEFAULT) {
    return {
      canUpload: true,
      needsCompression: false,
    };
  }
  
  // File is 500MB-2GB, check HP
  if (userHP >= FILE_SIZE_LIMITS.MIN_HP_FOR_LARGE_FILES) {
    // High HP users can upload larger files but with safeguards
    const forceCompression = file.size >= FILE_SIZE_LIMITS.FORCE_COMPRESSION_THRESHOLD;
    
    return {
      canUpload: true,
      needsCompression: forceCompression,
      forceCompression: forceCompression,
      reason: forceCompression 
        ? `Large file (${fileSizeGB.toFixed(1)}GB) will be compressed for stability`
        : undefined,
    };
  }
  
  // User doesn't have enough HP for large files
  return {
    canUpload: false,
    needsCompression: true,
    reason: `File size (${fileSizeMB.toFixed(1)}MB) exceeds 500MB limit. You need at least ${FILE_SIZE_LIMITS.MIN_HP_FOR_LARGE_FILES} HP to upload larger files.`,
  };
}

export function checkVideoDurationAndHP(duration: number, userHP: number = 0): {
  canUpload: boolean;
  needsTrimming: boolean;
  reason?: string;
} {
  // Hard limit for everyone - even high HP users
  if (duration > FILE_SIZE_LIMITS.MAX_DURATION_SECONDS) {
    const maxMinutes = FILE_SIZE_LIMITS.MAX_DURATION_SECONDS / 60;
    const durationMinutes = Math.round(duration / 60);
    return {
      canUpload: false,
      needsTrimming: false,
      reason: `Video too long (${durationMinutes} min). Maximum allowed: ${maxMinutes} minutes`,
    };
  }
  
  // 15-second limit for users with <100 HP
  if (userHP < FILE_SIZE_LIMITS.MIN_HP_FOR_LARGE_FILES && duration > 15) {
    return {
      canUpload: true,
      needsTrimming: true,
      reason: `Video exceeds 15-second limit. Trim required or get 100+ HP to bypass.`,
    };
  }
  
  // High HP users can upload any length up to the hard limit
  return {
    canUpload: true,
    needsTrimming: false,
  };
}

export function shouldProcessFile(file: File): {
  shouldProcess: boolean;
  isMovFile: boolean;
  isMp4File: boolean;
  justConvert: boolean;
} {
  const fileName = file.name.toLowerCase();
  const fileType = file.type.toLowerCase();
  
  const isMovFile = fileName.endsWith('.mov') || fileType === 'video/quicktime';
  const isMp4File = fileName.endsWith('.mp4') || fileType === 'video/mp4';
  
  // For .mov files, only convert container (no re-encoding) if needed for compatibility
  if (isMovFile) {
    return {
      shouldProcess: true,
      isMovFile: true,
      isMp4File: false,
      justConvert: true, // Only container conversion, no re-encoding
    };
  }
  
  // MP4 files should pass through completely
  if (isMp4File) {
    return {
      shouldProcess: false,
      isMovFile: false,
      isMp4File: true,
      justConvert: false,
    };
  }
  
  // Other formats need full processing
  return {
    shouldProcess: true,
    isMovFile: false,
    isMp4File: false,
    justConvert: false,
  };
}

export async function loadFFmpeg() {
  if (!FFmpeg || !fetchFile) {
    const ffmpegMod = await import("@ffmpeg/ffmpeg");
    const utilMod = await import("@ffmpeg/util");
    FFmpeg = ffmpegMod.FFmpeg;
    fetchFile = utilMod.fetchFile;
  }
}

export function getFetchFile() {
  return fetchFile;
}

// Video analysis utilities for debugging
export interface VideoMetadata {
  fileName: string;
  fileSize: string;
  fileSizeMB: number;
  duration: string;
  resolution: string;
  frameRate: string;
  codec: string;
  format: string;
  bitrate: string;
  isVFR: boolean;
  audioCodec: string;
  hasAudio: boolean;
  creationTime?: string;
}

export async function analyzeVideoFile(file: File): Promise<VideoMetadata> {
  return new Promise((resolve, reject) => {
    const video = document.createElement('video');
    video.preload = 'metadata';
    
    const cleanup = () => {
      URL.revokeObjectURL(video.src);
    };

    video.onloadedmetadata = () => {
      // Try to detect frame rate using various methods
      let frameRate = 'Unknown';
      
      // Method 1: Try to extract from video element properties if available
      if ((video as any).getVideoPlaybackQuality) {
        try {
          const quality = (video as any).getVideoPlaybackQuality();
          if (quality.totalVideoFrames && video.duration) {
            const calculatedFps = quality.totalVideoFrames / video.duration;
            frameRate = `${calculatedFps.toFixed(1)} fps (calculated)`;
          }
        } catch (e) {
          console.log('Could not calculate frame rate from playback quality');
        }
      }
      
      // Method 2: Common frame rates for mobile devices
      if (frameRate === 'Unknown') {
        // iPhone common frame rates
        if (file.name.toLowerCase().includes('iphone') || file.type === 'video/quicktime') {
          frameRate = 'Likely 30fps or 60fps (iPhone)';
        } else if (file.type === 'video/webm') {
          frameRate = 'Likely 30fps (WebM)';
        } else {
          frameRate = 'Likely 30fps (standard)';
        }
      }

      const metadata: VideoMetadata = {
        fileName: file.name,
        fileSize: formatFileSize(file.size),
        fileSizeMB: file.size / (1024 * 1024),
        duration: formatDuration(video.duration),
        resolution: `${video.videoWidth}x${video.videoHeight}`,
        frameRate: frameRate,
        codec: file.type === 'video/webm' ? 'VP8/VP9 (WebM)' : 'Unknown (browser limitation)',
        format: file.type || 'Unknown',
        bitrate: 'Unknown',
        isVFR: false, // Will be detected if processing with FFmpeg
        audioCodec: 'Unknown',
        hasAudio: false, // Will try to detect
        creationTime: file.lastModified ? new Date(file.lastModified).toISOString() : undefined,
      };

      // Calculate approximate bitrate
      if (video.duration > 0) {
        const bitrateKbps = (file.size * 8) / (video.duration * 1000);
        metadata.bitrate = `~${bitrateKbps.toFixed(0)} kbps`;
      }

      // Try to detect if video has audio
      try {
        const audioContext = new (window.AudioContext || (window as any).webkitAudioContext)();
        const source = audioContext.createMediaElementSource(video);
        metadata.hasAudio = true;
        metadata.audioCodec = file.type === 'video/webm' ? 'Vorbis/Opus (WebM)' : 'Present (type unknown)';
        audioContext.close();
      } catch (e) {
        // Audio detection failed, but that's ok
      }

      cleanup();
      resolve(metadata);
    };

    video.onerror = (e) => {
      console.warn("Video analysis error:", e);
      cleanup();
      // Don't reject, provide fallback metadata
      resolve({
        fileName: file.name,
        fileSize: formatFileSize(file.size),
        fileSizeMB: file.size / (1024 * 1024),
        duration: 'Analysis failed',
        resolution: 'Analysis failed',
        frameRate: 'Analysis failed',
        codec: 'Analysis failed',
        format: file.type || 'Unknown',
        bitrate: 'Analysis failed',
        isVFR: false,
        audioCodec: 'Analysis failed',
        hasAudio: false,
        creationTime: file.lastModified ? new Date(file.lastModified).toISOString() : undefined,
      });
    };

    video.src = URL.createObjectURL(file);
    
    // Add timeout for analysis
    setTimeout(() => {
      if (video.readyState === 0) {
        console.warn("Video analysis timeout");
        cleanup();
        resolve({
          fileName: file.name,
          fileSize: formatFileSize(file.size),
          fileSizeMB: file.size / (1024 * 1024),
          duration: 'Analysis timeout',
          resolution: 'Analysis timeout',
          frameRate: 'Analysis timeout',
          codec: 'Analysis timeout',
          format: file.type || 'Unknown',
          bitrate: 'Analysis timeout',
          isVFR: false,
          audioCodec: 'Analysis timeout',
          hasAudio: false,
          creationTime: file.lastModified ? new Date(file.lastModified).toISOString() : undefined,
        });
      }
    }, 5000); // 5 second timeout
  });
}

export async function analyzeVideoWithFFmpeg(
  file: File,
  ffmpegRef: React.MutableRefObject<any>
): Promise<Partial<VideoMetadata>> {
  if (!ffmpegRef.current) {
    await loadFFmpeg();
    ffmpegRef.current = new FFmpeg();
    await ffmpegRef.current.load();
  }

  const ffmpeg = ffmpegRef.current;
  const fetchFile = getFetchFile();

  try {
    await ffmpeg.writeFile(file.name, await fetchFile(file));
    
    // Get detailed video info using ffprobe-like functionality
    // Note: This is a simplified approach since FFmpeg.wasm doesn't have full ffprobe
    const probeArgs = ['-i', file.name, '-f', 'null', '-'];
    await ffmpeg.exec(probeArgs);
    
    // For now, return basic info since FFmpeg.wasm logging is limited
    const metadata: Partial<VideoMetadata> = {
      frameRate: 'Analyzing...', // Will be filled by other methods
      codec: 'Analyzing...',
      audioCodec: 'Analyzing...',
      isVFR: false, // Simplified detection
    };
    
    console.log('🔍 FFmpeg analysis completed (limited info available)');
    
    return metadata;
  } catch (error) {
    console.error('🔍 FFmpeg analysis failed:', error);
    return {
      frameRate: 'Analysis failed',
      codec: 'Unknown',
      audioCodec: 'Unknown',
      isVFR: false,
    };
  }
}

export function formatFileSize(bytes: number): string {
  if (bytes === 0) return '0 B';
  const k = 1024;
  const sizes = ['B', 'KB', 'MB', 'GB'];
  const i = Math.floor(Math.log(bytes) / Math.log(k));
  return parseFloat((bytes / Math.pow(k, i)).toFixed(2)) + ' ' + sizes[i];
}

// iPhone/iOS detection and optimization functions
export function detectiOSDevice(): {
  isIOS: boolean;
  isIPhone: boolean;
  isIPad: boolean;
  iosVersion?: number;
} {
  const userAgent = navigator.userAgent;
  const isIOS = /iPad|iPhone|iPod/.test(userAgent);
  const isIPhone = /iPhone/.test(userAgent);
  const isIPad = /iPad/.test(userAgent);
  
  let iosVersion: number | undefined;
  if (isIOS) {
    const match = userAgent.match(/OS (\d+)_/);
    if (match) {
      iosVersion = parseInt(match[1]);
    }
  }
  
  return {
    isIOS,
    isIPhone,
    isIPad,
    iosVersion
  };
=======
export interface ProcessingResult {
  success: boolean;
  url?: string;
  error?: string;
>>>>>>> bc460d18
}

/**
 * Process non-MP4 video on server
 */
export async function processVideoOnServer(
  file: File, 
  username: string = 'anonymous'
): Promise<ProcessingResult> {
  
  // Try primary server first
  const primaryResult = await tryServer(
    'https://146-235-239-243.sslip.io/transcode',
    file,
    username,
    'Primary Server'
  );
  
  if (primaryResult.success) {
    return primaryResult;
  }
  
  // Try fallback server
  const fallbackResult = await tryServer(
    'https://raspberrypi.tail83ea3e.ts.net/transcode',
    file,
    username,
    'Fallback Server'
  );
  
  return fallbackResult;
}

/**
 * Try processing on a specific server
 */
async function tryServer(
  serverUrl: string,
  file: File,
  username: string,
  serverName: string
): Promise<ProcessingResult> {
  
  try {
    const formData = new FormData();
    formData.append('video', file);
    formData.append('creator', username);

    // Create abort controller for manual timeout
    const controller = new AbortController();
    const timeoutId = setTimeout(() => {
      controller.abort();
    }, 120000); // 2 minute timeout for video processing

    try {
      const response = await fetch(serverUrl, {
        method: 'POST',
        body: formData,
        signal: controller.signal
      });

      clearTimeout(timeoutId); // Clear timeout if request completes

      if (!response.ok) {
        const errorText = await response.text();
        throw new Error(`${serverName} responded with ${response.status}: ${errorText}`);
      }

      const result = await response.json();

      // Check if we have a valid IPFS response (cid or gatewayUrl indicates success)
      if (!result.cid && !result.gatewayUrl && !result.ipfsUrl) {
        throw new Error(result.error || `${serverName} processing failed - no valid URL returned`);
      }

      return {
        success: true,
        url: result.gatewayUrl || result.ipfsUrl || `https://ipfs.skatehive.app/ipfs/${result.cid}`
      };
    } catch (error) {
      clearTimeout(timeoutId); // Clean up timeout in case of error
      
      if (error instanceof Error && error.name === 'AbortError') {
        throw new Error(`${serverName} request timed out`);
      }
      
      throw error; // Re-throw other errors
    }
  } catch (error) {
<<<<<<< HEAD
    console.log("🔧 FFmpeg support detection failed:", error);
    return false;
  }
}

export async function compressVideo(
  file: File,
  ffmpegRef: React.MutableRefObject<any>,
  onProgress: (progress: number) => void,
  shouldResize: boolean,
  qualityFactor: number = 1.0
): Promise<Blob> {
  if (!ffmpegRef.current) {
    await loadFFmpeg();
    ffmpegRef.current = new FFmpeg();
    await ffmpegRef.current.load();
  }
  
  const ffmpeg = ffmpegRef.current;
  const fetchFile = getFetchFile();
  
  // Set up progress handler
  ffmpeg.on("progress", ({ progress }: { progress: number }) => {
    // Ensure progress is a valid number between 0 and 1
    const validProgress = Math.max(0, Math.min(1, progress || 0));
    onProgress(Math.round(validProgress * 100));
  });
  
  await ffmpeg.writeFile(file.name, await fetchFile(file));

  // Compression settings with improved resolution handling
  const ffmpegArgs = [
    "-i",
    file.name,
    "-c:v",
    "libx264",
    "-c:a",
    "aac",
    "-crf",
    "25", // Fixed CRF like in the working code
    "-preset",
    "veryfast",
  ];

  // Smart resolution handling
  if (shouldResize) {
    // Resize large files while preserving aspect ratio - max 720p bounds
    console.log("📐 Large video detected - reducing to max 720p while preserving aspect ratio");
    ffmpegArgs.push("-vf", "scale='min(1280,iw)':'min(720,ih)':force_original_aspect_ratio=decrease");
  } else {
    // Auto-resize if video is larger than 720p to maintain quality/size balance
    console.log("📐 Applying smart resize filter - max 720p if larger");
    ffmpegArgs.push("-vf", "scale='min(1280,iw)':'min(720,ih)'");
  }

  ffmpegArgs.push("output.mp4");

  console.log("🎬 FFmpeg compression command:", ffmpegArgs.join(' '));
  await ffmpeg.exec(ffmpegArgs);

  const data = await ffmpeg.readFile("output.mp4");
  return new Blob([data.buffer], { type: "video/mp4" });
}

export async function convertToMp4(
  file: File,
  ffmpegRef: React.MutableRefObject<any>,
  onProgress: (progress: number) => void
): Promise<Blob> {
  if (!ffmpegRef.current) {
    await loadFFmpeg();
    ffmpegRef.current = new FFmpeg();
    await ffmpegRef.current.load();
  }
  
  const ffmpeg = ffmpegRef.current;
  const fetchFile = getFetchFile();

  // Set up progress handler
  ffmpeg.on("progress", ({ progress }: { progress: number }) => {
    // Ensure progress is a valid number between 0 and 1
    const validProgress = Math.max(0, Math.min(1, progress || 0));
    onProgress(Math.round(validProgress * 100));
  });

  await ffmpeg.writeFile(file.name, await fetchFile(file));

  // Try to get video info to check if resize is needed
  let needsResize = false;
  try {
    // Quick probe to check dimensions
    await ffmpeg.exec(['-i', file.name, '-t', '0.1', '-f', 'null', '-']);
  } catch (probeError) {
    // If we can't probe, assume resize might be needed for safety
    console.log("Could not probe video dimensions, applying conservative resize");
    needsResize = true;
  }

  let ffmpegArgs: string[];
  
  if (needsResize) {
    // Re-encode with resolution limit for large videos
    console.log("🔄 Converting with resolution check - max 720p if larger");
    ffmpegArgs = [
      "-i", file.name,
      "-c:v", "libx264",
      "-c:a", "aac", 
      "-vf", "scale='min(1280,iw)':'min(720,ih)'", // Limit to 720p if larger
      "-crf", "23", // Good quality
      "-preset", "medium",
      "-movflags", "+faststart",
      "output.mp4"
    ];
  } else {
    // Simple conversion - copy streams without re-encoding (preserves quality)
    // This matches the working approach from the reference code
    console.log("🔄 Converting with stream copy - preserving original quality");
    ffmpegArgs = [
      "-i", file.name,
      "-c", "copy", // Copy streams without re-encoding
      "-f", "mp4", // Force MP4 format
      "output.mp4",
    ];
  }

  console.log("🎬 Convert to MP4 command:", ffmpegArgs.join(' '));
  await ffmpeg.exec(ffmpegArgs);

  const data = await ffmpeg.readFile("output.mp4");
  return new Blob([data.buffer], { type: "video/mp4" });
}

// iOS-optimized fallback compression
export async function compressVideoiOSFallback(file: File): Promise<Blob> {
  return new Promise((resolve, reject) => {
    console.log("📱 Using iOS-optimized fallback compression");
    
    const video = document.createElement("video");
    video.src = URL.createObjectURL(file);
    video.muted = true;
    video.playsInline = true; // Critical for iOS

    const cleanup = () => {
      URL.revokeObjectURL(video.src);
    };

    const timeoutId = setTimeout(() => {
      cleanup();
      reject(new Error("iOS video processing timeout"));
    }, 30000); // 30 second timeout

    video.addEventListener("loadeddata", () => {
      clearTimeout(timeoutId);
      try {
        // More conservative settings for iOS
        const maxWidth = 640; // Reasonable for iOS
        const scale = Math.min(1, maxWidth / video.videoWidth);
        const canvas = document.createElement("canvas");
        canvas.width = video.videoWidth * scale;
        canvas.height = video.videoHeight * scale;
        const ctx = canvas.getContext("2d");
        
        if (!ctx) {
          cleanup();
          reject(new Error("Canvas context not available"));
          return;
        }
        
        const stream = (canvas as any).captureStream(30); // Force 30fps
        
        // iOS-optimized MediaRecorder settings
        let recorderOptions: MediaRecorderOptions = {
          videoBitsPerSecond: 800_000, // Conservative bitrate for iOS
        };
        
        // Try MP4 first, fallback to WebM
        if (MediaRecorder.isTypeSupported("video/mp4")) {
          recorderOptions.mimeType = "video/mp4";
          console.log("📱 Using MP4 for iOS fallback");
        } else if (MediaRecorder.isTypeSupported("video/webm")) {
          recorderOptions.mimeType = "video/webm";
          console.log("📱 Using WebM for iOS fallback");
        } else {
          cleanup();
          reject(new Error("No supported video format for iOS"));
          return;
        }
        
        const recorder = new MediaRecorder(stream, recorderOptions);
        
        const chunks: Blob[] = [];
        recorder.ondataavailable = (e) => {
          if (e.data.size > 0) chunks.push(e.data);
        };
        
        recorder.onstop = () => {
          cleanup();
          const finalBlob = new Blob(chunks, { 
            type: recorderOptions.mimeType || "video/mp4" 
          });
          console.log(`📱 iOS fallback complete: ${finalBlob.size} bytes`);
          resolve(finalBlob);
        };
        
        recorder.start(1000); // Collect data every second
        
        let frameCount = 0;
        const maxFrames = Math.min(video.duration * 30, 1800); // Max 60 seconds at 30fps
        
        const draw = () => {
          if (!video.paused && !video.ended && frameCount < maxFrames) {
            ctx.drawImage(video, 0, 0, canvas.width, canvas.height);
            frameCount++;
            requestAnimationFrame(draw);
          } else {
            setTimeout(() => recorder.stop(), 100);
          }
        };
        
        video.play()
          .then(() => {
            setTimeout(draw, 100); // Small delay for iOS
          })
          .catch((err) => {
            recorder.stop();
            cleanup();
            reject(err);
          });
          
      } catch (err) {
        cleanup();
        reject(err as Error);
      }
    });

    video.onerror = () => {
      clearTimeout(timeoutId);
      cleanup();
      reject(new Error("Failed to load video on iOS"));
    };

    video.load();
  });
}

export async function compressVideoFallback(file: File): Promise<Blob> {
  return new Promise((resolve, reject) => {
    const androidDevice = detectAndroidDevice();
    
    if (
      typeof MediaRecorder === "undefined" ||
      typeof (HTMLCanvasElement.prototype as any).captureStream !== "function"
    ) {
      reject(new Error("MediaRecorder not supported"));
      return;
    }
    
    console.log("🔧 Using fallback compression", androidDevice.isAndroid ? "(Android)" : "");
    
    // Create video element for playback
    const video = document.createElement("video");
    video.src = URL.createObjectURL(file);
    video.muted = true;
    video.playsInline = true;

    const cleanup = () => {
      URL.revokeObjectURL(video.src);
    };

    const timeoutId = setTimeout(() => {
      cleanup();
      reject(new Error("Video load timeout"));
    }, 15000); // Longer timeout for slower devices

    video.addEventListener("loadeddata", () => {
      clearTimeout(timeoutId);
      try {
        // Smart resolution handling - limit to 720p for better performance
        let maxWidth, maxHeight;
        if (androidDevice.isOldAndroid) {
          // Very conservative for old devices
          maxWidth = 480;
          maxHeight = 360;
        } else {
          // Limit to 720p (1280x720) for all other devices
          maxWidth = Math.min(1280, video.videoWidth);
          maxHeight = Math.min(720, video.videoHeight);
        }
        
        // Maintain aspect ratio while respecting limits
        const aspectRatio = video.videoWidth / video.videoHeight;
        if (maxWidth / aspectRatio > maxHeight) {
          maxWidth = maxHeight * aspectRatio;
        } else {
          maxHeight = maxWidth / aspectRatio;
        }
        
        const canvas = document.createElement("canvas");
        canvas.width = Math.round(maxWidth);
        canvas.height = Math.round(maxHeight);
        
        console.log(`📐 Fallback resize: ${video.videoWidth}x${video.videoHeight} → ${canvas.width}x${canvas.height}`);
        
        const ctx = canvas.getContext("2d");
        
        if (!ctx) {
          cleanup();
          reject(new Error("Canvas context not available"));
          return;
        }
        
        const stream = (canvas as any).captureStream(30); // Force 30fps
        
        // Smart format detection for device compatibility
        let recorderOptions: MediaRecorderOptions = {
          videoBitsPerSecond: androidDevice.isOldAndroid ? 400_000 : 800_000, // Lower bitrate for old devices
        };
        
        // Try formats in order of preference
        if (MediaRecorder.isTypeSupported("video/mp4")) {
          recorderOptions.mimeType = "video/mp4";
          console.log("🔧 Using MP4 for fallback");
        } else if (MediaRecorder.isTypeSupported("video/webm;codecs=vp8")) {
          recorderOptions.mimeType = "video/webm;codecs=vp8";
          console.log("🔧 Using WebM VP8 for fallback (Android)");
        } else if (MediaRecorder.isTypeSupported("video/webm")) {
          recorderOptions.mimeType = "video/webm";
          console.log("🔧 Using WebM for fallback (Android)");
        } else {
          cleanup();
          reject(new Error("No supported video format available"));
          return;
        }
        
        const recorder = new MediaRecorder(stream, recorderOptions);
        
        const chunks: Blob[] = [];
        recorder.ondataavailable = (e) => {
          if (e.data.size > 0) chunks.push(e.data);
        };
        
        recorder.onstop = () => {
          cleanup();
          const finalBlob = new Blob(chunks, { 
            type: recorderOptions.mimeType || "video/webm" 
          });
          console.log(`🔧 Fallback complete: ${finalBlob.size} bytes, format: ${recorderOptions.mimeType}`);
          resolve(finalBlob);
        };
        
        recorder.start(1000); // Collect data every second
        
        let frameCount = 0;
        const maxFrames = Math.min(video.duration * 30, 900); // Max 30 seconds for old devices
        
        const draw = () => {
          if (!video.paused && !video.ended && frameCount < maxFrames) {
            ctx.drawImage(video, 0, 0, canvas.width, canvas.height);
            frameCount++;
            requestAnimationFrame(draw);
          } else {
            setTimeout(() => recorder.stop(), 100);
          }
        };
        
        video
          .play()
          .then(() => {
            setTimeout(draw, androidDevice.isOldAndroid ? 200 : 100); // Slower start for old devices
          })
          .catch((err) => {
            recorder.stop();
            cleanup();
            reject(err);
          });
      } catch (err) {
        cleanup();
        reject(err as Error);
      }
    });

    video.onerror = () => {
      clearTimeout(timeoutId);
      cleanup();
      reject(new Error("Failed to load video"));
=======
    return {
      success: false,
      error: error instanceof Error ? error.message : `${serverName} failed`
>>>>>>> bc460d18
    };
  }
}<|MERGE_RESOLUTION|>--- conflicted
+++ resolved
@@ -2,400 +2,10 @@
  * Clean video processing service - Step 2
  */
 
-<<<<<<< HEAD
-import React from 'react';
-
-// FFmpeg module imports
-let FFmpeg: any;
-let fetchFile: any;
-
-// Types
-export interface VideoDetails {
-  fileName: string;
-  fileSize: string;
-  fileSizeMB: number;
-  duration: string;
-  resolution: string;
-  frameRate: string;
-  codec: string;
-  format: string;
-  bitrate: string;
-  isVFR: boolean;
-  audioCodec: string;
-  hasAudio: boolean;
-  creationTime?: string;
-}
-
-// File size limits and HP requirements
-export const FILE_SIZE_LIMITS = {
-  MAX_SIZE_DEFAULT: 500 * 1024 * 1024, // 500MB
-  MAX_SIZE_HIGH_HP: 2 * 1024 * 1024 * 1024, // 2GB for 100+ HP users
-  MIN_HP_FOR_LARGE_FILES: 100, // 100 HP required for files > 500MB
-  
-  // Processing limits to prevent crashes
-  PROCESSING_TIMEOUT: 5 * 60 * 1000, // 5 minutes max processing time
-  MAX_DURATION_SECONDS: 30 * 60, // 30 minutes max video duration
-  FORCE_COMPRESSION_THRESHOLD: 1 * 1024 * 1024 * 1024, // Force compression for 1GB+ files
-};
-
-export function checkFileSizeAndHP(file: File, userHP: number = 0): {
-  canUpload: boolean;
-  needsCompression: boolean;
-  reason?: string;
-  forceCompression?: boolean;
-} {
-  const fileSizeMB = file.size / (1024 * 1024);
-  const fileSizeGB = fileSizeMB / 1024;
-  
-  // Hard limit check - even high HP users can't exceed 2GB
-  if (file.size > FILE_SIZE_LIMITS.MAX_SIZE_HIGH_HP) {
-    return {
-      canUpload: false,
-      needsCompression: false,
-      reason: `File too large (${fileSizeGB.toFixed(1)}GB). Maximum allowed: 2GB`,
-    };
-  }
-  
-  // If file is under 500MB, always allow
-  if (file.size <= FILE_SIZE_LIMITS.MAX_SIZE_DEFAULT) {
-    return {
-      canUpload: true,
-      needsCompression: false,
-    };
-  }
-  
-  // File is 500MB-2GB, check HP
-  if (userHP >= FILE_SIZE_LIMITS.MIN_HP_FOR_LARGE_FILES) {
-    // High HP users can upload larger files but with safeguards
-    const forceCompression = file.size >= FILE_SIZE_LIMITS.FORCE_COMPRESSION_THRESHOLD;
-    
-    return {
-      canUpload: true,
-      needsCompression: forceCompression,
-      forceCompression: forceCompression,
-      reason: forceCompression 
-        ? `Large file (${fileSizeGB.toFixed(1)}GB) will be compressed for stability`
-        : undefined,
-    };
-  }
-  
-  // User doesn't have enough HP for large files
-  return {
-    canUpload: false,
-    needsCompression: true,
-    reason: `File size (${fileSizeMB.toFixed(1)}MB) exceeds 500MB limit. You need at least ${FILE_SIZE_LIMITS.MIN_HP_FOR_LARGE_FILES} HP to upload larger files.`,
-  };
-}
-
-export function checkVideoDurationAndHP(duration: number, userHP: number = 0): {
-  canUpload: boolean;
-  needsTrimming: boolean;
-  reason?: string;
-} {
-  // Hard limit for everyone - even high HP users
-  if (duration > FILE_SIZE_LIMITS.MAX_DURATION_SECONDS) {
-    const maxMinutes = FILE_SIZE_LIMITS.MAX_DURATION_SECONDS / 60;
-    const durationMinutes = Math.round(duration / 60);
-    return {
-      canUpload: false,
-      needsTrimming: false,
-      reason: `Video too long (${durationMinutes} min). Maximum allowed: ${maxMinutes} minutes`,
-    };
-  }
-  
-  // 15-second limit for users with <100 HP
-  if (userHP < FILE_SIZE_LIMITS.MIN_HP_FOR_LARGE_FILES && duration > 15) {
-    return {
-      canUpload: true,
-      needsTrimming: true,
-      reason: `Video exceeds 15-second limit. Trim required or get 100+ HP to bypass.`,
-    };
-  }
-  
-  // High HP users can upload any length up to the hard limit
-  return {
-    canUpload: true,
-    needsTrimming: false,
-  };
-}
-
-export function shouldProcessFile(file: File): {
-  shouldProcess: boolean;
-  isMovFile: boolean;
-  isMp4File: boolean;
-  justConvert: boolean;
-} {
-  const fileName = file.name.toLowerCase();
-  const fileType = file.type.toLowerCase();
-  
-  const isMovFile = fileName.endsWith('.mov') || fileType === 'video/quicktime';
-  const isMp4File = fileName.endsWith('.mp4') || fileType === 'video/mp4';
-  
-  // For .mov files, only convert container (no re-encoding) if needed for compatibility
-  if (isMovFile) {
-    return {
-      shouldProcess: true,
-      isMovFile: true,
-      isMp4File: false,
-      justConvert: true, // Only container conversion, no re-encoding
-    };
-  }
-  
-  // MP4 files should pass through completely
-  if (isMp4File) {
-    return {
-      shouldProcess: false,
-      isMovFile: false,
-      isMp4File: true,
-      justConvert: false,
-    };
-  }
-  
-  // Other formats need full processing
-  return {
-    shouldProcess: true,
-    isMovFile: false,
-    isMp4File: false,
-    justConvert: false,
-  };
-}
-
-export async function loadFFmpeg() {
-  if (!FFmpeg || !fetchFile) {
-    const ffmpegMod = await import("@ffmpeg/ffmpeg");
-    const utilMod = await import("@ffmpeg/util");
-    FFmpeg = ffmpegMod.FFmpeg;
-    fetchFile = utilMod.fetchFile;
-  }
-}
-
-export function getFetchFile() {
-  return fetchFile;
-}
-
-// Video analysis utilities for debugging
-export interface VideoMetadata {
-  fileName: string;
-  fileSize: string;
-  fileSizeMB: number;
-  duration: string;
-  resolution: string;
-  frameRate: string;
-  codec: string;
-  format: string;
-  bitrate: string;
-  isVFR: boolean;
-  audioCodec: string;
-  hasAudio: boolean;
-  creationTime?: string;
-}
-
-export async function analyzeVideoFile(file: File): Promise<VideoMetadata> {
-  return new Promise((resolve, reject) => {
-    const video = document.createElement('video');
-    video.preload = 'metadata';
-    
-    const cleanup = () => {
-      URL.revokeObjectURL(video.src);
-    };
-
-    video.onloadedmetadata = () => {
-      // Try to detect frame rate using various methods
-      let frameRate = 'Unknown';
-      
-      // Method 1: Try to extract from video element properties if available
-      if ((video as any).getVideoPlaybackQuality) {
-        try {
-          const quality = (video as any).getVideoPlaybackQuality();
-          if (quality.totalVideoFrames && video.duration) {
-            const calculatedFps = quality.totalVideoFrames / video.duration;
-            frameRate = `${calculatedFps.toFixed(1)} fps (calculated)`;
-          }
-        } catch (e) {
-          console.log('Could not calculate frame rate from playback quality');
-        }
-      }
-      
-      // Method 2: Common frame rates for mobile devices
-      if (frameRate === 'Unknown') {
-        // iPhone common frame rates
-        if (file.name.toLowerCase().includes('iphone') || file.type === 'video/quicktime') {
-          frameRate = 'Likely 30fps or 60fps (iPhone)';
-        } else if (file.type === 'video/webm') {
-          frameRate = 'Likely 30fps (WebM)';
-        } else {
-          frameRate = 'Likely 30fps (standard)';
-        }
-      }
-
-      const metadata: VideoMetadata = {
-        fileName: file.name,
-        fileSize: formatFileSize(file.size),
-        fileSizeMB: file.size / (1024 * 1024),
-        duration: formatDuration(video.duration),
-        resolution: `${video.videoWidth}x${video.videoHeight}`,
-        frameRate: frameRate,
-        codec: file.type === 'video/webm' ? 'VP8/VP9 (WebM)' : 'Unknown (browser limitation)',
-        format: file.type || 'Unknown',
-        bitrate: 'Unknown',
-        isVFR: false, // Will be detected if processing with FFmpeg
-        audioCodec: 'Unknown',
-        hasAudio: false, // Will try to detect
-        creationTime: file.lastModified ? new Date(file.lastModified).toISOString() : undefined,
-      };
-
-      // Calculate approximate bitrate
-      if (video.duration > 0) {
-        const bitrateKbps = (file.size * 8) / (video.duration * 1000);
-        metadata.bitrate = `~${bitrateKbps.toFixed(0)} kbps`;
-      }
-
-      // Try to detect if video has audio
-      try {
-        const audioContext = new (window.AudioContext || (window as any).webkitAudioContext)();
-        const source = audioContext.createMediaElementSource(video);
-        metadata.hasAudio = true;
-        metadata.audioCodec = file.type === 'video/webm' ? 'Vorbis/Opus (WebM)' : 'Present (type unknown)';
-        audioContext.close();
-      } catch (e) {
-        // Audio detection failed, but that's ok
-      }
-
-      cleanup();
-      resolve(metadata);
-    };
-
-    video.onerror = (e) => {
-      console.warn("Video analysis error:", e);
-      cleanup();
-      // Don't reject, provide fallback metadata
-      resolve({
-        fileName: file.name,
-        fileSize: formatFileSize(file.size),
-        fileSizeMB: file.size / (1024 * 1024),
-        duration: 'Analysis failed',
-        resolution: 'Analysis failed',
-        frameRate: 'Analysis failed',
-        codec: 'Analysis failed',
-        format: file.type || 'Unknown',
-        bitrate: 'Analysis failed',
-        isVFR: false,
-        audioCodec: 'Analysis failed',
-        hasAudio: false,
-        creationTime: file.lastModified ? new Date(file.lastModified).toISOString() : undefined,
-      });
-    };
-
-    video.src = URL.createObjectURL(file);
-    
-    // Add timeout for analysis
-    setTimeout(() => {
-      if (video.readyState === 0) {
-        console.warn("Video analysis timeout");
-        cleanup();
-        resolve({
-          fileName: file.name,
-          fileSize: formatFileSize(file.size),
-          fileSizeMB: file.size / (1024 * 1024),
-          duration: 'Analysis timeout',
-          resolution: 'Analysis timeout',
-          frameRate: 'Analysis timeout',
-          codec: 'Analysis timeout',
-          format: file.type || 'Unknown',
-          bitrate: 'Analysis timeout',
-          isVFR: false,
-          audioCodec: 'Analysis timeout',
-          hasAudio: false,
-          creationTime: file.lastModified ? new Date(file.lastModified).toISOString() : undefined,
-        });
-      }
-    }, 5000); // 5 second timeout
-  });
-}
-
-export async function analyzeVideoWithFFmpeg(
-  file: File,
-  ffmpegRef: React.MutableRefObject<any>
-): Promise<Partial<VideoMetadata>> {
-  if (!ffmpegRef.current) {
-    await loadFFmpeg();
-    ffmpegRef.current = new FFmpeg();
-    await ffmpegRef.current.load();
-  }
-
-  const ffmpeg = ffmpegRef.current;
-  const fetchFile = getFetchFile();
-
-  try {
-    await ffmpeg.writeFile(file.name, await fetchFile(file));
-    
-    // Get detailed video info using ffprobe-like functionality
-    // Note: This is a simplified approach since FFmpeg.wasm doesn't have full ffprobe
-    const probeArgs = ['-i', file.name, '-f', 'null', '-'];
-    await ffmpeg.exec(probeArgs);
-    
-    // For now, return basic info since FFmpeg.wasm logging is limited
-    const metadata: Partial<VideoMetadata> = {
-      frameRate: 'Analyzing...', // Will be filled by other methods
-      codec: 'Analyzing...',
-      audioCodec: 'Analyzing...',
-      isVFR: false, // Simplified detection
-    };
-    
-    console.log('🔍 FFmpeg analysis completed (limited info available)');
-    
-    return metadata;
-  } catch (error) {
-    console.error('🔍 FFmpeg analysis failed:', error);
-    return {
-      frameRate: 'Analysis failed',
-      codec: 'Unknown',
-      audioCodec: 'Unknown',
-      isVFR: false,
-    };
-  }
-}
-
-export function formatFileSize(bytes: number): string {
-  if (bytes === 0) return '0 B';
-  const k = 1024;
-  const sizes = ['B', 'KB', 'MB', 'GB'];
-  const i = Math.floor(Math.log(bytes) / Math.log(k));
-  return parseFloat((bytes / Math.pow(k, i)).toFixed(2)) + ' ' + sizes[i];
-}
-
-// iPhone/iOS detection and optimization functions
-export function detectiOSDevice(): {
-  isIOS: boolean;
-  isIPhone: boolean;
-  isIPad: boolean;
-  iosVersion?: number;
-} {
-  const userAgent = navigator.userAgent;
-  const isIOS = /iPad|iPhone|iPod/.test(userAgent);
-  const isIPhone = /iPhone/.test(userAgent);
-  const isIPad = /iPad/.test(userAgent);
-  
-  let iosVersion: number | undefined;
-  if (isIOS) {
-    const match = userAgent.match(/OS (\d+)_/);
-    if (match) {
-      iosVersion = parseInt(match[1]);
-    }
-  }
-  
-  return {
-    isIOS,
-    isIPhone,
-    isIPad,
-    iosVersion
-  };
-=======
 export interface ProcessingResult {
   success: boolean;
   url?: string;
   error?: string;
->>>>>>> bc460d18
 }
 
 /**
@@ -485,397 +95,9 @@
       throw error; // Re-throw other errors
     }
   } catch (error) {
-<<<<<<< HEAD
-    console.log("🔧 FFmpeg support detection failed:", error);
-    return false;
-  }
-}
-
-export async function compressVideo(
-  file: File,
-  ffmpegRef: React.MutableRefObject<any>,
-  onProgress: (progress: number) => void,
-  shouldResize: boolean,
-  qualityFactor: number = 1.0
-): Promise<Blob> {
-  if (!ffmpegRef.current) {
-    await loadFFmpeg();
-    ffmpegRef.current = new FFmpeg();
-    await ffmpegRef.current.load();
-  }
-  
-  const ffmpeg = ffmpegRef.current;
-  const fetchFile = getFetchFile();
-  
-  // Set up progress handler
-  ffmpeg.on("progress", ({ progress }: { progress: number }) => {
-    // Ensure progress is a valid number between 0 and 1
-    const validProgress = Math.max(0, Math.min(1, progress || 0));
-    onProgress(Math.round(validProgress * 100));
-  });
-  
-  await ffmpeg.writeFile(file.name, await fetchFile(file));
-
-  // Compression settings with improved resolution handling
-  const ffmpegArgs = [
-    "-i",
-    file.name,
-    "-c:v",
-    "libx264",
-    "-c:a",
-    "aac",
-    "-crf",
-    "25", // Fixed CRF like in the working code
-    "-preset",
-    "veryfast",
-  ];
-
-  // Smart resolution handling
-  if (shouldResize) {
-    // Resize large files while preserving aspect ratio - max 720p bounds
-    console.log("📐 Large video detected - reducing to max 720p while preserving aspect ratio");
-    ffmpegArgs.push("-vf", "scale='min(1280,iw)':'min(720,ih)':force_original_aspect_ratio=decrease");
-  } else {
-    // Auto-resize if video is larger than 720p to maintain quality/size balance
-    console.log("📐 Applying smart resize filter - max 720p if larger");
-    ffmpegArgs.push("-vf", "scale='min(1280,iw)':'min(720,ih)'");
-  }
-
-  ffmpegArgs.push("output.mp4");
-
-  console.log("🎬 FFmpeg compression command:", ffmpegArgs.join(' '));
-  await ffmpeg.exec(ffmpegArgs);
-
-  const data = await ffmpeg.readFile("output.mp4");
-  return new Blob([data.buffer], { type: "video/mp4" });
-}
-
-export async function convertToMp4(
-  file: File,
-  ffmpegRef: React.MutableRefObject<any>,
-  onProgress: (progress: number) => void
-): Promise<Blob> {
-  if (!ffmpegRef.current) {
-    await loadFFmpeg();
-    ffmpegRef.current = new FFmpeg();
-    await ffmpegRef.current.load();
-  }
-  
-  const ffmpeg = ffmpegRef.current;
-  const fetchFile = getFetchFile();
-
-  // Set up progress handler
-  ffmpeg.on("progress", ({ progress }: { progress: number }) => {
-    // Ensure progress is a valid number between 0 and 1
-    const validProgress = Math.max(0, Math.min(1, progress || 0));
-    onProgress(Math.round(validProgress * 100));
-  });
-
-  await ffmpeg.writeFile(file.name, await fetchFile(file));
-
-  // Try to get video info to check if resize is needed
-  let needsResize = false;
-  try {
-    // Quick probe to check dimensions
-    await ffmpeg.exec(['-i', file.name, '-t', '0.1', '-f', 'null', '-']);
-  } catch (probeError) {
-    // If we can't probe, assume resize might be needed for safety
-    console.log("Could not probe video dimensions, applying conservative resize");
-    needsResize = true;
-  }
-
-  let ffmpegArgs: string[];
-  
-  if (needsResize) {
-    // Re-encode with resolution limit for large videos
-    console.log("🔄 Converting with resolution check - max 720p if larger");
-    ffmpegArgs = [
-      "-i", file.name,
-      "-c:v", "libx264",
-      "-c:a", "aac", 
-      "-vf", "scale='min(1280,iw)':'min(720,ih)'", // Limit to 720p if larger
-      "-crf", "23", // Good quality
-      "-preset", "medium",
-      "-movflags", "+faststart",
-      "output.mp4"
-    ];
-  } else {
-    // Simple conversion - copy streams without re-encoding (preserves quality)
-    // This matches the working approach from the reference code
-    console.log("🔄 Converting with stream copy - preserving original quality");
-    ffmpegArgs = [
-      "-i", file.name,
-      "-c", "copy", // Copy streams without re-encoding
-      "-f", "mp4", // Force MP4 format
-      "output.mp4",
-    ];
-  }
-
-  console.log("🎬 Convert to MP4 command:", ffmpegArgs.join(' '));
-  await ffmpeg.exec(ffmpegArgs);
-
-  const data = await ffmpeg.readFile("output.mp4");
-  return new Blob([data.buffer], { type: "video/mp4" });
-}
-
-// iOS-optimized fallback compression
-export async function compressVideoiOSFallback(file: File): Promise<Blob> {
-  return new Promise((resolve, reject) => {
-    console.log("📱 Using iOS-optimized fallback compression");
-    
-    const video = document.createElement("video");
-    video.src = URL.createObjectURL(file);
-    video.muted = true;
-    video.playsInline = true; // Critical for iOS
-
-    const cleanup = () => {
-      URL.revokeObjectURL(video.src);
-    };
-
-    const timeoutId = setTimeout(() => {
-      cleanup();
-      reject(new Error("iOS video processing timeout"));
-    }, 30000); // 30 second timeout
-
-    video.addEventListener("loadeddata", () => {
-      clearTimeout(timeoutId);
-      try {
-        // More conservative settings for iOS
-        const maxWidth = 640; // Reasonable for iOS
-        const scale = Math.min(1, maxWidth / video.videoWidth);
-        const canvas = document.createElement("canvas");
-        canvas.width = video.videoWidth * scale;
-        canvas.height = video.videoHeight * scale;
-        const ctx = canvas.getContext("2d");
-        
-        if (!ctx) {
-          cleanup();
-          reject(new Error("Canvas context not available"));
-          return;
-        }
-        
-        const stream = (canvas as any).captureStream(30); // Force 30fps
-        
-        // iOS-optimized MediaRecorder settings
-        let recorderOptions: MediaRecorderOptions = {
-          videoBitsPerSecond: 800_000, // Conservative bitrate for iOS
-        };
-        
-        // Try MP4 first, fallback to WebM
-        if (MediaRecorder.isTypeSupported("video/mp4")) {
-          recorderOptions.mimeType = "video/mp4";
-          console.log("📱 Using MP4 for iOS fallback");
-        } else if (MediaRecorder.isTypeSupported("video/webm")) {
-          recorderOptions.mimeType = "video/webm";
-          console.log("📱 Using WebM for iOS fallback");
-        } else {
-          cleanup();
-          reject(new Error("No supported video format for iOS"));
-          return;
-        }
-        
-        const recorder = new MediaRecorder(stream, recorderOptions);
-        
-        const chunks: Blob[] = [];
-        recorder.ondataavailable = (e) => {
-          if (e.data.size > 0) chunks.push(e.data);
-        };
-        
-        recorder.onstop = () => {
-          cleanup();
-          const finalBlob = new Blob(chunks, { 
-            type: recorderOptions.mimeType || "video/mp4" 
-          });
-          console.log(`📱 iOS fallback complete: ${finalBlob.size} bytes`);
-          resolve(finalBlob);
-        };
-        
-        recorder.start(1000); // Collect data every second
-        
-        let frameCount = 0;
-        const maxFrames = Math.min(video.duration * 30, 1800); // Max 60 seconds at 30fps
-        
-        const draw = () => {
-          if (!video.paused && !video.ended && frameCount < maxFrames) {
-            ctx.drawImage(video, 0, 0, canvas.width, canvas.height);
-            frameCount++;
-            requestAnimationFrame(draw);
-          } else {
-            setTimeout(() => recorder.stop(), 100);
-          }
-        };
-        
-        video.play()
-          .then(() => {
-            setTimeout(draw, 100); // Small delay for iOS
-          })
-          .catch((err) => {
-            recorder.stop();
-            cleanup();
-            reject(err);
-          });
-          
-      } catch (err) {
-        cleanup();
-        reject(err as Error);
-      }
-    });
-
-    video.onerror = () => {
-      clearTimeout(timeoutId);
-      cleanup();
-      reject(new Error("Failed to load video on iOS"));
-    };
-
-    video.load();
-  });
-}
-
-export async function compressVideoFallback(file: File): Promise<Blob> {
-  return new Promise((resolve, reject) => {
-    const androidDevice = detectAndroidDevice();
-    
-    if (
-      typeof MediaRecorder === "undefined" ||
-      typeof (HTMLCanvasElement.prototype as any).captureStream !== "function"
-    ) {
-      reject(new Error("MediaRecorder not supported"));
-      return;
-    }
-    
-    console.log("🔧 Using fallback compression", androidDevice.isAndroid ? "(Android)" : "");
-    
-    // Create video element for playback
-    const video = document.createElement("video");
-    video.src = URL.createObjectURL(file);
-    video.muted = true;
-    video.playsInline = true;
-
-    const cleanup = () => {
-      URL.revokeObjectURL(video.src);
-    };
-
-    const timeoutId = setTimeout(() => {
-      cleanup();
-      reject(new Error("Video load timeout"));
-    }, 15000); // Longer timeout for slower devices
-
-    video.addEventListener("loadeddata", () => {
-      clearTimeout(timeoutId);
-      try {
-        // Smart resolution handling - limit to 720p for better performance
-        let maxWidth, maxHeight;
-        if (androidDevice.isOldAndroid) {
-          // Very conservative for old devices
-          maxWidth = 480;
-          maxHeight = 360;
-        } else {
-          // Limit to 720p (1280x720) for all other devices
-          maxWidth = Math.min(1280, video.videoWidth);
-          maxHeight = Math.min(720, video.videoHeight);
-        }
-        
-        // Maintain aspect ratio while respecting limits
-        const aspectRatio = video.videoWidth / video.videoHeight;
-        if (maxWidth / aspectRatio > maxHeight) {
-          maxWidth = maxHeight * aspectRatio;
-        } else {
-          maxHeight = maxWidth / aspectRatio;
-        }
-        
-        const canvas = document.createElement("canvas");
-        canvas.width = Math.round(maxWidth);
-        canvas.height = Math.round(maxHeight);
-        
-        console.log(`📐 Fallback resize: ${video.videoWidth}x${video.videoHeight} → ${canvas.width}x${canvas.height}`);
-        
-        const ctx = canvas.getContext("2d");
-        
-        if (!ctx) {
-          cleanup();
-          reject(new Error("Canvas context not available"));
-          return;
-        }
-        
-        const stream = (canvas as any).captureStream(30); // Force 30fps
-        
-        // Smart format detection for device compatibility
-        let recorderOptions: MediaRecorderOptions = {
-          videoBitsPerSecond: androidDevice.isOldAndroid ? 400_000 : 800_000, // Lower bitrate for old devices
-        };
-        
-        // Try formats in order of preference
-        if (MediaRecorder.isTypeSupported("video/mp4")) {
-          recorderOptions.mimeType = "video/mp4";
-          console.log("🔧 Using MP4 for fallback");
-        } else if (MediaRecorder.isTypeSupported("video/webm;codecs=vp8")) {
-          recorderOptions.mimeType = "video/webm;codecs=vp8";
-          console.log("🔧 Using WebM VP8 for fallback (Android)");
-        } else if (MediaRecorder.isTypeSupported("video/webm")) {
-          recorderOptions.mimeType = "video/webm";
-          console.log("🔧 Using WebM for fallback (Android)");
-        } else {
-          cleanup();
-          reject(new Error("No supported video format available"));
-          return;
-        }
-        
-        const recorder = new MediaRecorder(stream, recorderOptions);
-        
-        const chunks: Blob[] = [];
-        recorder.ondataavailable = (e) => {
-          if (e.data.size > 0) chunks.push(e.data);
-        };
-        
-        recorder.onstop = () => {
-          cleanup();
-          const finalBlob = new Blob(chunks, { 
-            type: recorderOptions.mimeType || "video/webm" 
-          });
-          console.log(`🔧 Fallback complete: ${finalBlob.size} bytes, format: ${recorderOptions.mimeType}`);
-          resolve(finalBlob);
-        };
-        
-        recorder.start(1000); // Collect data every second
-        
-        let frameCount = 0;
-        const maxFrames = Math.min(video.duration * 30, 900); // Max 30 seconds for old devices
-        
-        const draw = () => {
-          if (!video.paused && !video.ended && frameCount < maxFrames) {
-            ctx.drawImage(video, 0, 0, canvas.width, canvas.height);
-            frameCount++;
-            requestAnimationFrame(draw);
-          } else {
-            setTimeout(() => recorder.stop(), 100);
-          }
-        };
-        
-        video
-          .play()
-          .then(() => {
-            setTimeout(draw, androidDevice.isOldAndroid ? 200 : 100); // Slower start for old devices
-          })
-          .catch((err) => {
-            recorder.stop();
-            cleanup();
-            reject(err);
-          });
-      } catch (err) {
-        cleanup();
-        reject(err as Error);
-      }
-    });
-
-    video.onerror = () => {
-      clearTimeout(timeoutId);
-      cleanup();
-      reject(new Error("Failed to load video"));
-=======
     return {
       success: false,
       error: error instanceof Error ? error.message : `${serverName} failed`
->>>>>>> bc460d18
     };
   }
 }