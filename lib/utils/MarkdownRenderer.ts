--- conflicted
+++ resolved
@@ -52,7 +52,6 @@
 // Check if the ID references a video file based on its extension
 function isLikelyVideoID(id: string): boolean {
     return /\.(mp4|webm|mov|avi|wmv|flv|mkv)$/i.test(id);
-<<<<<<< HEAD
 }
 
 // Generate a clean video tag for embedding
@@ -62,6 +61,4 @@
   <source src="https://ipfs.skatehive.app/ipfs/${videoID}" type="video/webm">
   Your browser doesn't support HTML5 video. <a href="https://ipfs.skatehive.app/ipfs/${videoID}" target="_blank">Click here to view the video</a>.
 </video>`;
-=======
->>>>>>> 2b5f7ef8
 }