# Skatehive 3.0

Skatehive 3.0 is a Next.js application for the [Skatehive](https://www.skatehive.app) community. It lets users post content to the Hive blockchain, share skate spots, view community bounties and leaderboards and receive Farcaster notifications. The project uses Chakra UI for styling along with Tailwind utilities and integrates with Aioha, Whisk, Wagmi/Viem and React Query.

## Local Development

1. Copy `.env.local.example` to `.env.local` and fill in the values for your environment.
2. Install dependencies with [pnpm](https://pnpm.io):

```bash
pnpm install
```

3. Run the development server:

```bash
pnpm dev
```

Open `http://localhost:3000` in your browser.

Run `pnpm lint` to check lint rules and `pnpm build` to create a production build.

## GitHub Codespaces

This repo contains a `.devcontainer` folder so you can work in
[GitHub Codespaces](https://github.com/features/codespaces). Launch a
new codespace from the **Code** menu on GitHub and the container will
install dependencies with `pnpm install` and forward port `3000` for the
Next.js dev server.
<<<<<<< HEAD
Once setup completes, run `pnpm dev` to launch the application.
=======
>>>>>>> 582bee6f

## Environment Variables

The app relies on a number of environment variables. The most common ones are provided in `.env.local.example`:

```bash
NEXT_PUBLIC_THEME=your_theme            # Available: bluesky, hacker, forest, nounish, etc.
NEXT_PUBLIC_HIVE_COMMUNITY_TAG=hive-xxxxx
NEXT_PUBLIC_HIVE_SEARCH_TAG=hive-xxxxx
NEXT_PUBLIC_HIVE_USER=skatedev
NEXT_PUBLIC_BASE_URL=http://localhost:3000
HIVE_POSTING_KEY=posting_key_here

# Optional Postgres database (used for Farcaster notifications)
POSTGRES_URL=
POSTGRES_PRISMA_URL=
POSTGRES_URL_NO_SSL=
POSTGRES_URL_NON_POOLING=
POSTGRES_USER=
POSTGRES_HOST=
POSTGRES_PASSWORD=
POSTGRES_DATABASE=

# Farcaster notification settings
FARCASTER_INIT_PASSWORD=your_secure_password_for_database_init

# Admin users for Farcaster notification system (comma-separated usernames)
ADMIN_USERS=user1,user2,user3
```

Additional variables used by specific features:

- `ADMIN_USERS` – comma-separated list of usernames with admin privileges for Farcaster notifications (e.g., `user1,user2,user3`)
- `PINATA_API_KEY` and `PINATA_SECRET_API_KEY` – upload media to Pinata/IPFS
- `GIPHY_API_KEY` – GIF search in the composer
- `NEXT_PUBLIC_WHISK_API_KEY` – Whisk social identity resolution
- `EMAIL_USER`, `EMAIL_PASS`, `EMAIL_COMMUNITY`, `EMAIL_RECOVERYACC` – sending invite emails
- `NEXT_PUBLIC_SUPABASE_URL`, `NEXT_PUBLIC_SUPABASE_PUBLIC_KEY`, `SUPABASE_PRIVATE_KEY` – Supabase integration
- Ethereum/Wagmi keys such as `NEXT_PUBLIC_WC_PROJECT_ID`, `ETHERSCAN_API_KEY`, `NEXT_PUBLIC_ALCHEMY_KEY` and DAO addresses (`NEXT_PUBLIC_TOKEN`, `NEXT_PUBLIC_METADATA`, `NEXT_PUBLIC_AUCTION`, `NEXT_PUBLIC_TREASURY`, `NEXT_PUBLIC_GOVERNOR`)
- `FARCASTER_HUB_URL` – custom Farcaster hub (optional)

## Application Features

- **Compose posts** with Markdown, images, videos or GIFs and publish them to the Hive blockchain.
- **Skate spots** map for sharing and discovering places to skate.
- **Bounties** for trick challenges with community rewards.
- **Leaderboard** ranking Hive users by community engagement.
- **Magazine/Blog** pages for curated articles and snaps.
- **Invite system** allowing users to create Hive accounts via email.
- **Farcaster notifications** that bridge Hive activity to Farcaster miniapp users. See [docs/SKATEHIVE_FARCASTER_NOTIFICATIONS.md](docs/SKATEHIVE_FARCASTER_NOTIFICATIONS.md) for implementation details.

## Deployment

The app is designed for [Vercel](https://vercel.com). After setting up the environment variables in your Vercel project, deploy with the standard Next.js build process.
<|MERGE_RESOLUTION|>--- conflicted
+++ resolved
@@ -28,10 +28,9 @@
 new codespace from the **Code** menu on GitHub and the container will
 install dependencies with `pnpm install` and forward port `3000` for the
 Next.js dev server.
-<<<<<<< HEAD
+
 Once setup completes, run `pnpm dev` to launch the application.
-=======
->>>>>>> 582bee6f
+
 
 ## Environment Variables
 
