--- conflicted
+++ resolved
@@ -27,18 +27,11 @@
 [GitHub Codespaces](https://github.com/features/codespaces). Launch a
 new codespace from the **Code** menu on GitHub and the container will
 install dependencies with `pnpm install` and forward port `3000` for the
-<<<<<<< HEAD
 Next.js dev server. The container installs Node.js 20 with pnpm 9 via the
 official Node feature so the environment matches local development.
 Once setup completes, run `pnpm dev` to launch the application.
 
-=======
-Next.js dev server.
 
-Once setup completes, run `pnpm dev` to launch the application.
-
-
->>>>>>> 9cd67abe
 ## Environment Variables
 
 The app relies on a number of environment variables. The most common ones are provided in `.env.local.example`:
