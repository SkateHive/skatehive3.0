import PostPage from "@/components/blog/PostPage";
import HiveClient from "@/lib/hive/hiveclient";
import { cleanUsername } from "@/lib/utils/cleanUsername";
import { Metadata } from "next";

// Constants
const DOMAIN_URL = "https://my.skatehive.app";
const FALLBACK_IMAGE = "https://my.skatehive.app/ogimage.png";

// Function to safely parse JSON metadata that might be double-encoded
function parseJsonMetadata(
  jsonMetadata: any
): { image?: string[]; thumbnail?: string[] } | null {
  if (!jsonMetadata) return null;

  try {
    let parsed = jsonMetadata;

    // If it's a string, try to parse it
    if (typeof jsonMetadata === "string") {
      parsed = JSON.parse(jsonMetadata);
    }

    // If the result is still a string (double-encoded), parse again
    if (typeof parsed === "string") {
      parsed = JSON.parse(parsed);
    }

    // Return the parsed object if it has the expected structure
    if (parsed && typeof parsed === "object") {
      return {
        image: Array.isArray(parsed.image) ? parsed.image : undefined,
        thumbnail: Array.isArray(parsed.thumbnail)
          ? parsed.thumbnail
          : undefined,
      };
    }
  } catch (error) {
    console.warn("Failed to parse json_metadata:", error);
  }

  return null;
}

// Function to extract image URLs from markdown content
function extractImageFromMarkdown(markdownContent: string): string | null {
  if (!markdownContent) return null;

  // Regex patterns to match different image formats in markdown
  const imagePatterns = [
    // Standard markdown images: ![alt](url)
    /!\[.*?\]\((https?:\/\/[^\s\)]+(?:\.[a-zA-Z]{2,4})(?:\/[^\s\)]*)?)\)/i,
    // HTML img tags: <img src="url" />
    /<img[^>]+src=["']([^"']+)["'][^>]*>/i,
    // Direct image URLs (common image extensions)
    /(https?:\/\/[^\s]+\.(?:jpg|jpeg|png|gif|webp|bmp|svg)(?:\?[^\s]*)?)/i,
  ];

  for (const pattern of imagePatterns) {
    const match = markdownContent.match(pattern);
    if (match && match[1]) {
      // Validate that the URL looks like an image
      const url = match[1];
      if (
        url.match(/\.(jpg|jpeg|png|gif|webp|bmp|svg)(\?|$)/i) ||
        url.includes("image") ||
        url.includes("img")
      ) {
        return url;
      }
    }
  }

  return null;
}

// Check for object permlinks only
function validatePermlink(permlink: any, source: string) {
  if (
    typeof permlink === "object" ||
    (typeof permlink === "string" && permlink.includes("[object"))
  ) {
    console.error(`🚨 OBJECT PERMLINK in ${source}:`, {
      permlink,
      type: typeof permlink,
      stack: new Error().stack?.split("\n").slice(2, 5).join("\n"),
    });
    throw new Error(`Invalid permlink: ${String(permlink)}`);
  }
}

async function getData(user: string, permlink: string) {
  validatePermlink(permlink, "getData");
  try {
    const cleanUser = user.startsWith("@") ? user.slice(1) : user;
    console.log("Fetching post content for:", {
      user: cleanUser,
      permlink,
    });
    const postContent = await HiveClient.database.call("get_content", [
      cleanUser,
      permlink,
    ]);

    if (!postContent || !postContent.author) {
      throw new Error("Post not found");
    }

    return postContent;
  } catch (error) {
    console.error("Failed to fetch post content:", error);

    // Log the detailed error information for debugging
    if (error && typeof error === "object") {
      const errorObj = error as any;
      console.error("Error details:", {
        message: errorObj.message,
        jse_shortmsg: errorObj.jse_shortmsg,
        jse_info: errorObj.jse_info,
      });
    }

    throw new Error("Failed to fetch post content");
  }
}

export async function generateMetadata({
  params,
}: {
  params: Promise<{ author: string; permlink: string }>;
}): Promise<Metadata> {
  const { author, permlink } = await params;

  validatePermlink(permlink, "generateMetadata");

  // Quick validation to catch object permlinks
  if (typeof permlink !== "string") {
    console.error("generateMetadata: permlink is not a string:", {
      author,
      permlink,
    });
    return {
      title: "Post | Skatehive",
      description: "View this post on Skatehive.",
    };
  }

  try {
    const decodedAuthor = decodeURIComponent(author);
    const post = await getData(decodedAuthor, permlink);
    const cleanedAuthor = cleanUsername(post.author);
    const title = post.title || "Untitled Post";
    const description = post.body
      ? `${String(post.body).slice(0, 128)}...`
      : "No description available";

    // Extract images from markdown using regex (similar to old approach)
    const images = post.body ? post.body.match(/!\[.*?\]\((.*?)\)/g) : [];
    const imageUrls = images
      ? images.map((img: string) => {
          const match = img.match(/\((.*?)\)/);
          return match ? match[1] : "";
        })
      : [];

    // Parse JSON metadata for additional images
    const parsedMetadata = parseJsonMetadata(post.json_metadata);

    // Get banner image with priority: json_metadata.thumbnail, json_metadata.image, markdown images, fallback
    let bannerImage = FALLBACK_IMAGE;
    if (parsedMetadata?.thumbnail && parsedMetadata.thumbnail[0]) {
      bannerImage = parsedMetadata.thumbnail[0];
    } else if (parsedMetadata?.image && parsedMetadata.image[0]) {
      bannerImage = parsedMetadata.image[0];
    } else if (imageUrls[0]) {
      bannerImage = imageUrls[0];
    }

    if (typeof permlink !== "string") {
<<<<<<< HEAD
      console.error(
        "generateMetadata: non-string permlink when building URL",
        permlink,
      );
      throw new Error("Invalid permlink type");
    }

    const postUrl = `${DOMAIN_URL}/post/${encodeURIComponent(
      cleanedAuthor,
    )}/${encodeURIComponent(permlink)}`;
=======
      console.error("generateMetadata: non-string permlink when building URL", permlink);
    }
    const permlinkStr = typeof permlink === "string" ? permlink : String(permlink);

    const postUrl = `${DOMAIN_URL}/post/${cleanedAuthor}/${permlinkStr}`;
>>>>>>> ad6137b4

    console.log("Generated metadata:", {
      title,
      description,
      bannerImage,
      postUrl,
    });

    return {
      title: title,
      description: description,
      authors: [{ name: cleanedAuthor }],
      applicationName: "Skatehive",
      openGraph: {
        title: title,
        description: description,
        url: postUrl,
        images: [
          {
            url: bannerImage,
            width: 1200,
            height: 630,
          },
        ],
        siteName: "Skatehive",
        type: "article",
      },
      twitter: {
        card: "summary_large_image",
        title: title,
        description: description,
        images: bannerImage,
      },
      other: {
        "fc:frame": JSON.stringify({
          version: "next",
          imageUrl: bannerImage,
          button: {
            title: "Open post",
            action: {
              type: "launch_frame",
              name: "Skatehive",
              url: postUrl,
            },
          },
          postUrl: postUrl,
        }),
        "fc:frame:image": bannerImage,
        "fc:frame:post_url": postUrl,
      },
    };
  } catch (error) {
    console.error("Error generating post metadata:", error);
    return {
      title: "Post | Skatehive",
      description: "View this post on Skatehive.",
    };
  }
}

export default async function PostPageRoute({
  params,
}: {
  params: Promise<{ author: string; permlink: string }>;
}) {
  const { author, permlink } = await params;

  validatePermlink(permlink, "PostPageRoute");

  // Log any problematic permlinks for debugging
  if (
    typeof permlink !== "string" ||
    permlink.includes("[object") ||
    permlink.includes("%5B")
  ) {
    console.error("PostPageRoute: problematic permlink detected:", {
      author,
      permlink,
      permlinkType: typeof permlink,
    });

    // Return a safe error page instead of trying to process invalid permlink
    return (
      <div style={{ padding: "20px", textAlign: "center" }}>
        <h1>Invalid Post URL</h1>
        <p>The post URL contains invalid parameters.</p>
      </div>
    );
  }

  const decodedAuthor = decodeURIComponent(author);
  const decodedPermlink = decodeURIComponent(permlink);

  return (
    <PostPage
      author={cleanUsername(decodedAuthor)}
      permlink={decodedPermlink}
    />
  );
}<|MERGE_RESOLUTION|>--- conflicted
+++ resolved
@@ -177,7 +177,7 @@
     }
 
     if (typeof permlink !== "string") {
-<<<<<<< HEAD
+
       console.error(
         "generateMetadata: non-string permlink when building URL",
         permlink,
@@ -188,13 +188,6 @@
     const postUrl = `${DOMAIN_URL}/post/${encodeURIComponent(
       cleanedAuthor,
     )}/${encodeURIComponent(permlink)}`;
-=======
-      console.error("generateMetadata: non-string permlink when building URL", permlink);
-    }
-    const permlinkStr = typeof permlink === "string" ? permlink : String(permlink);
-
-    const postUrl = `${DOMAIN_URL}/post/${cleanedAuthor}/${permlinkStr}`;
->>>>>>> ad6137b4
 
     console.log("Generated metadata:", {
       title,
