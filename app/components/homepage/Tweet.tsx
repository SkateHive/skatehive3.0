import { Box, Text, HStack, Button, Avatar, Link, VStack } from '@chakra-ui/react';
import { Comment } from '@hiveio/dhive';
import { MarkdownRenderer } from '../MarkdownRenderer';
import { ExtendedComment, useComments } from '@/hooks/useComments';
import { FaRegComment, FaRegHeart, FaShare, FaHeart } from "react-icons/fa";
import { useAioha } from '@aioha/react-ui';


interface TweetProps {
    comment: ExtendedComment;
    onOpen: () => void;
    setReply: (comment: Comment) => void;
    setConversation?: (conversation: Comment) => void;
    level?: number; // Added level for indentation
}

const Tweet = ({ comment, onOpen, setReply, setConversation, level = 0 }: TweetProps) => {

    const { aioha, user, provider } = useAioha()

    const voted = comment.active_votes?.some(item => item.voter === user)

    const replies = comment.replies
    function handleReplyModal() {
        setReply(comment);
        onOpen();
    }

    function handleConversation() {
        if (setConversation) setConversation(comment);
    }

    async function handleVote() {
        const vote = await aioha.vote(comment.author, comment.permlink, 500)
        console.log(vote)
    }

    return (
<<<<<<< HEAD
        <Box bg="muted" p={4} mt={1} mb={1} borderRadius="md">
            <HStack mb={2}>
                <Link href={`/author/${comment.author}`} fontWeight="bold" mb={2}>
                    <Avatar size="sm" name={comment.author} />
                </Link>
                <Link href={`/author/${comment.author}`} fontWeight="bold" mb={2}>
                    {comment.author}
                </Link>
            </HStack>
            <ReactMarkdown
                remarkPlugins={[remarkGfm]}
                rehypePlugins={[rehypeRaw]}
            >
                {sanitizedBody}
            </ReactMarkdown>
            <HStack justify="space-between" mt={3}>
                <Button leftIcon={<FaRegHeart />} variant="ghost">{comment.net_votes}</Button>
                <HStack>
                    <FaRegComment onClick={handleReplyModal} cursor="pointer" />
                    <Text onClick={handleConversation} cursor="pointer" fontWeight="bold" >{replies.comments.length}</Text>
=======
        <Box pl={level > 0 ? 4 : 0} ml={level > 0 ? 8 : 0}>
            <Box bg="muted" p={4} mt={1} mb={1} borderRadius="md">
                <HStack mb={2}>
                    <Avatar size="sm" name={comment.author} />
                    <Link href={`/profile/${comment.author}`} fontWeight="bold" mb={2}>
                        {comment.author}
                    </Link>
                </HStack>
                <MarkdownRenderer>{comment.body}</MarkdownRenderer>
                <HStack justify="space-between" mt={3}>
                    <Button leftIcon={voted ? ( <FaHeart /> ) : ( <FaRegHeart /> )} variant="ghost" onClick={handleVote} >
                        {comment.active_votes?.length}
                    </Button>
                    <HStack>
                        <FaRegComment onClick={handleReplyModal} cursor="pointer" />
                        {setConversation && (
                            <Text onClick={handleConversation} cursor="pointer" fontWeight="bold">
                                {comment.children}
                            </Text>
                        )}
                    </HStack>
                    <Button leftIcon={<FaShare />} variant="ghost"></Button>
>>>>>>> 9f60a5bf
                </HStack>
            </Box>
            {/* Render replies recursively */}
            {replies && replies.length > 0 && (
                <VStack spacing={2} align="stretch" mt={2}>
                    {replies.map((reply: Comment) => (
                        <Tweet
                            key={reply.permlink}
                            comment={reply}
                            onOpen={onOpen}
                            setReply={setReply}
                            setConversation={setConversation}
                            level={level + 1} // Increment level for indentation
                        />
                    ))}
                </VStack>
            )}
        </Box>
    );
};

export default Tweet;<|MERGE_RESOLUTION|>--- conflicted
+++ resolved
@@ -36,28 +36,6 @@
     }
 
     return (
-<<<<<<< HEAD
-        <Box bg="muted" p={4} mt={1} mb={1} borderRadius="md">
-            <HStack mb={2}>
-                <Link href={`/author/${comment.author}`} fontWeight="bold" mb={2}>
-                    <Avatar size="sm" name={comment.author} />
-                </Link>
-                <Link href={`/author/${comment.author}`} fontWeight="bold" mb={2}>
-                    {comment.author}
-                </Link>
-            </HStack>
-            <ReactMarkdown
-                remarkPlugins={[remarkGfm]}
-                rehypePlugins={[rehypeRaw]}
-            >
-                {sanitizedBody}
-            </ReactMarkdown>
-            <HStack justify="space-between" mt={3}>
-                <Button leftIcon={<FaRegHeart />} variant="ghost">{comment.net_votes}</Button>
-                <HStack>
-                    <FaRegComment onClick={handleReplyModal} cursor="pointer" />
-                    <Text onClick={handleConversation} cursor="pointer" fontWeight="bold" >{replies.comments.length}</Text>
-=======
         <Box pl={level > 0 ? 4 : 0} ml={level > 0 ? 8 : 0}>
             <Box bg="muted" p={4} mt={1} mb={1} borderRadius="md">
                 <HStack mb={2}>
@@ -68,7 +46,7 @@
                 </HStack>
                 <MarkdownRenderer>{comment.body}</MarkdownRenderer>
                 <HStack justify="space-between" mt={3}>
-                    <Button leftIcon={voted ? ( <FaHeart /> ) : ( <FaRegHeart /> )} variant="ghost" onClick={handleVote} >
+                    <Button leftIcon={voted ? (<FaHeart />) : (<FaRegHeart />)} variant="ghost" onClick={handleVote} >
                         {comment.active_votes?.length}
                     </Button>
                     <HStack>
@@ -80,7 +58,6 @@
                         )}
                     </HStack>
                     <Button leftIcon={<FaShare />} variant="ghost"></Button>
->>>>>>> 9f60a5bf
                 </HStack>
             </Box>
             {/* Render replies recursively */}
