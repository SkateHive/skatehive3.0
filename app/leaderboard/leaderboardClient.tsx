--- conflicted
+++ resolved
@@ -547,81 +547,10 @@
                 return (
                   <SkaterRow
                     key={skater.id}
-<<<<<<< HEAD
-                    _hover={{ bg: "muted" }}
-                    transition="background 0.2s"
-                  >
-                    <Td
-                      borderColor="border"
-                      position="sticky"
-                      left={0}
-                      bg="background"
-                      zIndex={1}
-                      minW={isMobile ? "120px" : "200px"}
-                      _groupHover={{ bg: "muted" }}
-                    >
-                      <HStack spacing={2}>
-                        <Box minW="30px">{getRankIcon(rank, sortBy, skater)}</Box>
-                        <Avatar
-                          src={`https://images.hive.blog/u/${skater.hive_author}/avatar/small`}
-                          name={skater.hive_author}
-                          size={isMobile ? "xs" : "sm"}
-                        />
-                        <VStack spacing={0} align="start" minW={0}>
-                          <Text
-                            as={Link}
-                            href={`https://peakd.com/@${skater.hive_author}`}
-                            color="primary"
-                            fontWeight="bold"
-                            fontSize={isMobile ? "xs" : "sm"}
-                            isTruncated
-                            maxW="100px"
-                            target="_blank"
-                            rel="noopener noreferrer"
-                            _hover={{ color: "accent" }}
-                          >
-                            {skater.hive_author}
-                          </Text>
-                          {!isMobile &&
-                            skater.eth_address &&
-                            skater.eth_address !==
-                              "0x0000000000000000000000000000000000000000" && (
-                              <HStack spacing={1}>
-                                <Image
-                                  src="/images/ethvector.svg"
-                                  alt="ETH"
-                                  h="10px"
-                                  w="10px"
-                                />
-                              </HStack>
-                            )}
-                          {!isMobile && (
-                            <Text color="muted" fontSize="2xs">
-                              Last: {getTimeSince(skater.last_post)}
-                            </Text>
-                          )}
-                        </VStack>
-                      </HStack>
-                    </Td>
-                    {columns.map((col) => (
-                      <Td
-                        key={col.key}
-                        borderColor="border"
-                        textAlign="center"
-                        fontSize={isMobile ? "xs" : "sm"}
-                        color="text"
-                        fontWeight="medium"
-                      >
-                        {col.value(skater)}
-                      </Td>
-                    ))}
-                  </Tr>
-=======
                     skater={skater}
                     rank={rank}
                     columns={columns}
                   />
->>>>>>> d010585b
                 );
               })}
             </Tbody>
