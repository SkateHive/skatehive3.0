--- conflicted
+++ resolved
@@ -32,10 +32,6 @@
         <Box flex="1" p={2} justifyContent="center">
           {!conversation ? (
             <Box
-<<<<<<< HEAD
-              h="100vh" 
-              overflowY="auto"
-=======
               h="100vh" // Adjust height as needed
               overflowY="auto" // Enable vertical scrolling
               sx={{
@@ -46,7 +42,6 @@
                 scrollbarWidth: 'none',
               }}
               maxW={{ base: '100%', md: '720px' }}
->>>>>>> fc156cc6
             >
               <TweetComposer pa={thread_author} pp={thread_permlink} onNewComment={handleNewComment} />
               <TweetList
