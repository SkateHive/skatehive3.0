--- conflicted
+++ resolved
@@ -118,12 +118,10 @@
     return deadline && isAfter(deadline, now);
   });
   // Rewards up for grabs
-  const rewardsUpForGrabs = activeBounties
-    .map((b) => {
-      const match = b.body.match(/Reward:\s*(.*)/);
-      return match && match[1] ? match[1].trim() : null;
-    })
-    .filter(Boolean);
+  const rewardsUpForGrabs = activeBounties.map(b => {
+    const match = b.body.match(/Reward:\s*(.*)/);
+    return match && match[1] ? match[1].trim() : null;
+  }).filter(Boolean);
 
   // Extract permlinks for dependency
   const activeBountyPermlinks = activeBounties.map(b => b.permlink).join(",");
@@ -153,15 +151,8 @@
       }
     }
     fetchGrinders();
-<<<<<<< HEAD
-    return () => {
-      cancelled = true;
-    };
-  }, [activeBounties.map((b) => b.permlink).join(",")]);
-=======
     return () => { cancelled = true; };
   }, [activeBountyPermlinks, activeBounties]);
->>>>>>> bf96604c
 
   if (isLoading) {
     return (
