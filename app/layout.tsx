--- conflicted
+++ resolved
@@ -1,20 +1,14 @@
 // app/layout.tsx
 'use client'
 import { Box, Flex } from '@chakra-ui/react';
-<<<<<<< HEAD
 import Header from './components/layout/Header';
 import Sidebar from './components/layout/Sidebar';
 import FooterNavigation from './components/layout/FooterNavigation';
 import LoginModal from './components/modal/LoginModal';
-=======
-import Header from './components/homepage/Header';
-import Sidebar from './components/homepage/Sidebar';
-import FooterNavigation from './components/homepage/FooterNavigation';
->>>>>>> cb18df7f
 import { useState } from 'react';
 import { Providers } from './providers';
 
-export default function RootLayout({ children } : { children: React.ReactNode }) {
+export default function RootLayout({ children }: { children: React.ReactNode }) {
 
   return (
     <html lang="en">
