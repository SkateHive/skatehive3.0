--- conflicted
+++ resolved
@@ -2,14 +2,8 @@
 import RootLayoutClient from "./RootLayoutClient";
 import "./globals.css";
 import { Metadata } from "next";
-<<<<<<< HEAD
-import { ColorModeScript, Image } from "@chakra-ui/react";
-// Import buffer polyfill to suppress deprecation warnings
-import "../lib/buffer-polyfill";
-=======
 import { ColorModeScript } from "@chakra-ui/react";
 import Image from "next/image";
->>>>>>> ef04509c
 
 // Initialize the VT323 font
 const vt323 = VT323({
@@ -136,23 +130,6 @@
       </head>
       <body className="chakra-ui-dark">
         <div id="splash-root">
-<<<<<<< HEAD
-          <div
-            style={{
-              display: "flex",
-              alignItems: "center",
-              justifyContent: "center",
-              height: "100vh",
-              width: "100vw",
-              background: "#111",
-            }}
-          >
-            <Image
-              src="/images/hiveLogo.png"
-              alt="Skatehive"
-              style={{ height: "80px" }}
-            />
-=======
           <div style={{
             display: "flex",
             alignItems: "center",
@@ -162,7 +139,6 @@
             background: "#111"
           }}>
             <Image src="/images/hiveLogo.png" alt="Skatehive" height={80} width={80} style={{ height: "80px" }} />
->>>>>>> ef04509c
           </div>
         </div>
         <div id="app-root" style={{ display: "none" }}>
