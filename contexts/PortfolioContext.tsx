--- conflicted
+++ resolved
@@ -65,17 +65,7 @@
   );
 
   const fetchAllPortfolios = useCallback(async () => {
-<<<<<<< HEAD
-    // Debug logging for portfolio addresses
-    // console.log("📊 Portfolio Context Debug:", {
-    //   ethereumAddress: address,
-    //   farcasterAddress: farcasterAddress,
-    //   farcasterVerifiedAddresses: farcasterVerifiedAddresses,
-    //   bothEmpty: !address && !farcasterAddress,
-    // });
-=======
     // Production: Debug logging removed
->>>>>>> fdf36c73
 
     if (
       !address &&
