"use client";

import React, {
  useRef,
  useImperativeHandle,
  forwardRef,
  useState,
} from "react";
import { isMP4, validateVideo, uploadToIPFS } from "@/lib/utils/videoUpload";
import { processVideoOnServer } from "@/lib/utils/videoProcessing";

export interface VideoUploaderProps {
  onUpload: (url: string | null) => void;
  username?: string;
  onUploadStart?: () => void;
  onUploadFinish?: () => void;
<<<<<<< HEAD
  skipCompression?: boolean; // Skip compression entirely
  maxDurationSeconds?: number; // Maximum allowed video duration
  onDurationError?: (duration: number) => void; // Callback for duration violations
  onFileSizeError?: (reason: string) => void; // Callback for file size violations
  hideCompletionMessage?: boolean; // Hide "Upload complete!" message
=======
  onError?: (error: string) => void;
>>>>>>> bc460d18
}

export interface VideoUploaderRef {
  trigger: () => void;
  handleFile: (file: File) => void;
}

const VideoUploader = forwardRef<VideoUploaderRef, VideoUploaderProps>(
  (
    {
      onUpload,
      username = "anonymous",
      onUploadStart,
      onUploadFinish,
<<<<<<< HEAD
      skipCompression = false,
      maxDurationSeconds,
      onDurationError,
      onFileSizeError,
      hideCompletionMessage = false,
=======
      onError,
>>>>>>> bc460d18
    },
    ref
  ) => {
    const fileInputRef = useRef<HTMLInputElement>(null);
    const [isProcessing, setIsProcessing] = useState(false);

<<<<<<< HEAD
    // Memoized device detection to avoid repeated calculations
    const deviceInfo = React.useMemo(() => {
      const ios = detectiOSDevice();
      const android = detectAndroidDevice();
      return {
        isIOS: ios,
        isAndroid: android.isAndroid,
        isOldAndroid: android.isOldAndroid,
        androidDevice: android,
        supportsMobileOptimization: true,
      };
    }, []);
    const [processingTime, setProcessingTime] = useState<number>(0);
    const [isDevelopment, setIsDevelopment] = useState<boolean>(false);
    const [showDevDetails, setShowDevDetails] = useState<boolean>(true);
=======
    const processFile = async (file: File) => {
      if (isProcessing) return;
>>>>>>> bc460d18

      setIsProcessing(true);
      onUploadStart?.();

      try {
        // 1. Validate file
        const validation = validateVideo(file);
        if (!validation.valid) {
          throw new Error(validation.error);
        }

        // 2. Check if MP4 - direct upload
        if (isMP4(file)) {
          const result = await uploadToIPFS(file, username);

          if (result.success && result.url) {
            onUpload(result.url);
          } else {
            throw new Error(result.error || "Upload failed");
          }
          return;
        }

        // 3. Non-MP4 - process on server
        const result = await processVideoOnServer(file, username);

        if (result.success && result.url) {
          onUpload(result.url);
        } else {
          throw new Error(result.error || "Server processing failed");
        }
<<<<<<< HEAD

        // Analyze output video for development info (works for both skipped and processed files)
        const endTime = Date.now();
        const totalProcessingTime = (endTime - startTime) / 1000;
        setProcessingTime(totalProcessingTime);

        console.log("📊 Processing completed:", {
          originalFile: file.name,
          processedFile: processedFile.name,
          originalSize: file.size,
          processedSize: processedFile.size,
          sameFile: processedFile === file,
          processingTime: totalProcessingTime,
        });

        if (isDevelopment) {
          try {
            if (processedFile !== file) {
              updateProgress("analyzing", 90, "Analyzing processed video...");
              const outputMetadata = await analyzeVideoFile(processedFile);
              setOutputVideoMetadata(outputMetadata);

              console.log("📊 Output analysis completed:", outputMetadata);

              logVideoProcessingDetails(
                "Output Analysis",
                file,
                processedFile,
                inputVideoMetadata || undefined,
                ffmpegAnalysis || undefined,
                totalProcessingTime
              );
            } else {
              // No processing was done, but still log for comparison
              setOutputVideoMetadata(inputVideoMetadata);
              console.log(
                "📱 No processing performed - file passed through unchanged"
              );

              logVideoProcessingDetails(
                "No Processing (Pass Through)",
                file,
                undefined,
                inputVideoMetadata || undefined,
                ffmpegAnalysis || undefined,
                totalProcessingTime
              );
            }
          } catch (err) {
            console.warn("📊 Output video analysis failed:", err);
            // Set a basic output metadata if analysis fails
            if (processedFile !== file) {
              setOutputVideoMetadata({
                fileName: processedFile.name,
                fileSize: formatFileSize(processedFile.size),
                fileSizeMB: processedFile.size / (1024 * 1024),
                duration: "Analysis failed",
                resolution: "Analysis failed",
                frameRate: "Analysis failed",
                codec: "Analysis failed",
                format: processedFile.type,
                bitrate: "Analysis failed",
                isVFR: false,
                audioCodec: "Analysis failed",
                hasAudio: false,
              });
            }
          }
        }

        // Upload
        try {
          updateProgress("uploading", 0, "Skate Gods Sending back to Earth...");

          const limits = getFileSizeLimits();
          const isMobile = isMobileDevice();

          if (processedFile.size > limits.maxSize) {
            const sizeMB =
              Math.round((processedFile.size / 1024 / 1024) * 100) / 100;
            const maxSizeMB = Math.round(limits.maxSize / 1024 / 1024);

            if (isMobile && !fallback && sizeMB > 45) {
              updateProgress(
                "processing",
                0,
                "File too large for mobile, compressing more aggressively..."
              );
              try {
                const aggressivelyCompressed = await compressVideo(
                  processedFile,
                  ffmpegRef,
                  setCompressionProgress,
                  true,
                  0.3
                );

                if (aggressivelyCompressed.size < limits.maxSizeForMobile) {
                  processedFile = new File(
                    [aggressivelyCompressed],
                    "mobile_compressed.mp4",
                    { type: "video/mp4" }
                  );
                } else {
                  throw new Error(
                    "Still too large after aggressive compression"
                  );
                }
              } catch (compressionError) {
                updateProgress(
                  "error",
                  0,
                  `File too large (${sizeMB}MB) for mobile upload. Maximum: ${maxSizeMB}MB`
                );
                onUpload(null);
                if (onUploadFinish) onUploadFinish();
                return;
              }
            } else {
              updateProgress(
                "error",
                0,
                `File too large (${sizeMB}MB). Maximum: ${maxSizeMB}MB`
              );
              onUpload(null);
              if (onUploadFinish) onUploadFinish();
              return;
            }
          }

          const result = await uploadVideo(
            processedFile,
            username,
            thumbnailUrl || undefined,
            setUploadProgress
          );

          if (!result.success) {
            throw new Error(result.error || "Upload failed");
          }

          if (hideCompletionMessage) {
            updateProgress("idle", 0, "");
          } else {
            updateProgress("complete", 100, "Upload complete!");
          }
          onUpload(result.url || null);
          if (onUploadFinish) onUploadFinish();
        } catch (err) {
          errorStep = "upload";
          if (attempt < 3) {
            updateProgress(
              "error",
              0,
              `Upload failed (attempt ${attempt}/3): ${
                err instanceof Error ? err.message : String(err)
              }. Retrying...`
            );
            await processVideoFile(file, attempt + 1, "upload");
            return;
=======
      } catch (error) {
        // Provide user-friendly error messages
        let userMessage = "Video processing failed. ";
        if (error instanceof Error) {
          if (error.message.includes("Failed to fetch")) {
            userMessage +=
              "Video processing servers are currently unavailable. Please try again later or use an MP4 file.";
          } else if (error.message.includes("CORS")) {
            userMessage += "Server connection blocked. Please try again later.";
          } else if (error.message.includes("timeout")) {
            userMessage +=
              "Processing took too long (your file may be too large). Try a smaller file or use MP4 format for faster upload.";
>>>>>>> bc460d18
          } else {
            userMessage += error.message;
          }
        } else {
          userMessage +=
            "Please try again or use an MP4 file for direct upload.";
        }

        onError?.(userMessage);
        onUpload(null);
      } finally {
        setIsProcessing(false);
        onUploadFinish?.();
      }
    };

    const handleFileChange = (event: React.ChangeEvent<HTMLInputElement>) => {
      const file = event.target.files?.[0];
      if (file) {
        processFile(file);
      }
      if (fileInputRef.current) {
        fileInputRef.current.value = "";
      }
    };

    const triggerFileSelect = () => {
      if (!isProcessing && fileInputRef.current) {
        fileInputRef.current.click();
      }
    };

    useImperativeHandle(ref, () => ({
      trigger: triggerFileSelect,
      handleFile: processFile,
    }));

    return (
<<<<<<< HEAD
      <div>
        <input
          type="file"
          accept="video/*"
          ref={inputRef}
          style={{ display: "none" }}
          onChange={handleVideoUpload}
          disabled={isProcessing}
        />
        {progressState.phase !== "idle" && (
          <div
            style={{
              marginTop: 8,
              color: progressState.phase === "error" 
                ? "red" 
                : (progressState.message.includes("skate gods") || progressState.message.includes("Skate Gods"))
                  ? "var(--chakra-colors-primary)"
                  : "#333",
            }}
          >
            {progressState.message}
            {retryCount > 0 && (
              <div style={{ fontSize: 12, color: "accent" }}>
                Retried {retryCount} {retryCount === 1 ? "time" : "times"}
              </div>
            )}
            {fallbackMode && (
              <div style={{ fontSize: 12, color: "accent" }}>
                Fallback mode enabled: minimal processing for mobile
                compatibility
              </div>
            )}
            {progressState.subMessage && (
              <div style={{ fontSize: 12, color: "#666", marginTop: 4 }}>
                {progressState.subMessage}
              </div>
            )}
          </div>
        )}

        {/* Unified Progress Bar with Phase Indicator */}
        {(progressState.phase === "processing" ||
          progressState.phase === "uploading") && (
          <div style={{ marginTop: 8 }}>
            <div
              style={{
                height: 8,
                background: backgroundMuted,
                borderRadius: 4,
                overflow: "hidden",
                width: 200,
                position: "relative",
              }}
            >
              <div
                style={{
                  width: `${Math.max(
                    0,
                    Math.min(100, progressState.progress || 0)
                  )}%`,
                  height: "100%",
                  background:
                    progressState.phase === "uploading"
                      ? backgroundAccent
                      : backgroundPrimary,
                  transition: "width 0.3s ease-out",
                }}
              />
              {/* Animated shimmer effect for processing */}
              {progressState.phase === "processing" && (
                <div
                  style={{
                    position: "absolute",
                    top: 0,
                    left: "-100%",
                    width: "100%",
                    height: "100%",
                    background:
                      "linear-gradient(90deg, transparent, rgba(255,255,255,0.4), transparent)",
                    animation: "shimmer 2s infinite",
                  }}
                />
              )}
            </div>
            <div
              style={{
                fontSize: 12,
                marginTop: 2,
                color: "#666",
                display: "flex",
                justifyContent: "space-between",
              }}
            >
              <span>
                {Math.max(0, Math.min(100, progressState.progress || 0))}%
              </span>
              <span style={{ textTransform: "capitalize" }}>
                {progressState.phase === "processing"
                  ? "⚙️ Processing"
                  : "📤 Uploading"}
              </span>
            </div>
          </div>
        )}

        {/* Analyzing phase indicator */}
        {progressState.phase === "analyzing" && (
          <div style={{ marginTop: 8 }}>
            <div
              style={{
                display: "flex",
                alignItems: "center",
                fontSize: 12,
                color: "#666",
              }}
            >
              <div
                style={{
                  width: 12,
                  height: 12,
                  borderRadius: "50%",
                  border: "2px solid #ddd",
                  borderTop: "2px solid " + backgroundPrimary,
                  animation: "spin 1s linear infinite",
                  marginRight: 8,
                }}
              />
              🔍 Analyzing...
            </div>
          </div>
        )}

        {/* Add CSS animations */}
        <style jsx>{`
          @keyframes spin {
            0% {
              transform: rotate(0deg);
            }
            100% {
              transform: rotate(360deg);
            }
          }
          @keyframes shimmer {
            0% {
              left: -100%;
            }
            100% {
              left: 100%;
            }
          }
        `}</style>

        {/* Development Video Details */}
        {isDevelopment && (inputVideoMetadata || outputVideoMetadata) && showDevDetails && (
          <div
            style={{
              marginTop: 16,
              padding: 12,
              background: "background",
              borderRadius: 8,
              fontSize: 12,
              fontFamily: "monospace",
              border: "1px solid #ddd",
              position: "relative",
            }}
          >
            <div style={{ display: "flex", justifyContent: "space-between", alignItems: "center", marginBottom: 8 }}>
              <h4 style={{ margin: 0, color: "#333" }}>
                🎥 Video Processing Details (Development)
              </h4>
              <button
                onClick={() => setShowDevDetails(false)}
                style={{
                  background: "none",
                  border: "none",
                  fontSize: 16,
                  cursor: "pointer",
                  color: "#666",
                  padding: "4px 8px",
                  borderRadius: "4px",
                  display: "flex",
                  alignItems: "center",
                  justifyContent: "center",
                }}
                onMouseOver={(e) => {
                  e.currentTarget.style.backgroundColor = "#f0f0f0";
                }}
                onMouseOut={(e) => {
                  e.currentTarget.style.backgroundColor = "transparent";
                }}
                title="Close dev details"
              >
                ✕
              </button>
            </div>

            {inputVideoMetadata && (
              <div style={{ marginBottom: 12 }}>
                <strong>📁 Input Video:</strong>
                <div style={{ marginLeft: 12, marginTop: 4 }}>
                  <div>📋 File: {inputVideoMetadata.fileName}</div>
                  <div>
                    📏 Size: {inputVideoMetadata.fileSize} (
                    {inputVideoMetadata.fileSizeMB.toFixed(2)} MB)
                  </div>
                  <div>⏱️ Duration: {inputVideoMetadata.duration}</div>
                  <div>📐 Resolution: {inputVideoMetadata.resolution}</div>
                  <div>🎞️ Frame Rate: {inputVideoMetadata.frameRate}</div>
                  <div>🎬 Format: {inputVideoMetadata.format}</div>
                  <div>📈 Bitrate: {inputVideoMetadata.bitrate}</div>
                  {ffmpegAnalysis && (
                    <>
                      <div>🔧 Codec: {ffmpegAnalysis.codec || "Unknown"}</div>
                      <div>
                        🎵 Audio: {ffmpegAnalysis.audioCodec || "Unknown"}
                      </div>
                      <div>
                        🔄 VFR:{" "}
                        {ffmpegAnalysis.isVFR
                          ? "Yes (Variable Frame Rate)"
                          : "No"}
                      </div>
                    </>
                  )}
                </div>
              </div>
            )}

            {outputVideoMetadata && (
              <div style={{ marginBottom: 12 }}>
                <strong>📤 Output Video:</strong>
                <div style={{ marginLeft: 12, marginTop: 4 }}>
                  <div>📋 File: {outputVideoMetadata.fileName}</div>
                  <div>
                    📏 Size: {outputVideoMetadata.fileSize} (
                    {outputVideoMetadata.fileSizeMB.toFixed(2)} MB)
                  </div>
                  <div>⏱️ Duration: {outputVideoMetadata.duration}</div>
                  <div>📐 Resolution: {outputVideoMetadata.resolution}</div>
                  <div>🎞️ Frame Rate: {outputVideoMetadata.frameRate}</div>
                  <div>🎬 Format: {outputVideoMetadata.format}</div>
                  <div>📈 Bitrate: {outputVideoMetadata.bitrate}</div>
                  {inputVideoMetadata && (
                    <div
                      style={{
                        color:
                          outputVideoMetadata.fileSizeMB <
                          inputVideoMetadata.fileSizeMB
                            ? "green"
                            : "red",
                      }}
                    >
                      📊 Size Change:{" "}
                      {(
                        ((outputVideoMetadata.fileSizeMB -
                          inputVideoMetadata.fileSizeMB) /
                          inputVideoMetadata.fileSizeMB) *
                        100
                      ).toFixed(1)}
                      %
                    </div>
                  )}
                </div>
              </div>
            )}

            {/* Thumbnail Debug Information */}
            {(thumbnailDebugInfo.url || thumbnailDebugInfo.error) && (
              <div style={{ marginBottom: 12 }}>
                <strong>🖼️ Thumbnail Generation:</strong>
                <div style={{ marginLeft: 12, marginTop: 4 }}>
                  <div>🔧 Method: {thumbnailDebugInfo.generationMethod || "Unknown"}</div>
                  <div>⚡ Pre-generated: {thumbnailDebugInfo.wasPreGenerated ? "Yes" : "No"}</div>
                  {thumbnailDebugInfo.generationTime !== null && (
                    <div>⏱️ Generation Time: {thumbnailDebugInfo.generationTime.toFixed(2)}s</div>
                  )}
                  {thumbnailDebugInfo.url ? (
                    <>
                      <div style={{ wordBreak: "break-all" }}>
                        🔗 URL: {thumbnailDebugInfo.url.substring(0, 80)}...
                      </div>
                      <div style={{ marginTop: 8 }}>
                        <strong>📸 Preview:</strong>
                        <div style={{ marginTop: 4 }}>
                          <img
                            src={thumbnailDebugInfo.url}
                            alt="Generated thumbnail"
                            style={{
                              maxWidth: "120px",
                              maxHeight: "80px",
                              border: "1px solid #ddd",
                              borderRadius: "4px",
                              objectFit: "cover",
                            }}
                            onError={(e) => {
                              (e.target as HTMLImageElement).style.display = "none";
                              const errorDiv = document.createElement("div");
                              errorDiv.textContent = "❌ Thumbnail preview failed";
                              errorDiv.style.color = "red";
                              errorDiv.style.fontSize = "10px";
                              (e.target as HTMLImageElement).parentNode?.appendChild(errorDiv);
                            }}
                          />
                        </div>
                      </div>
                    </>
                  ) : (
                    <div style={{ color: "red" }}>
                      ❌ Generation Failed: {thumbnailDebugInfo.error || "Unknown error"}
                    </div>
                  )}
                </div>
              </div>
            )}

            {processingTime > 0 && (
              <div>
                <strong>⏱️ Processing Time:</strong> {processingTime.toFixed(2)}
                s
              </div>
            )}

            {fallbackMode && (
              <div style={{ color: "orange", marginTop: 8 }}>
                ⚠️ Fallback mode was used - FFmpeg processing failed
              </div>
            )}

            {/* Device and Processing Information */}
            <div
              style={{
                marginTop: 12,
                paddingTop: 8,
                borderTop: "1px solid #ddd",
              }}
            >
              <strong>📱 Device & Processing Info:</strong>
              <div style={{ marginLeft: 12, marginTop: 4 }}>
                <div>📱 iOS Device: {deviceInfo.isIOS ? "Yes" : "No"}</div>
                <div>
                  🤖 Android Device:{" "}
                  {deviceInfo.isAndroid
                    ? `Yes ${deviceInfo.isOldAndroid ? "(Old)" : "(Modern)"}`
                    : "No"}
                </div>
                <div>🔧 iOS Optimized: {useIOSOptimized ? "Yes" : "No"}</div>
                <div>🛠️ FFmpeg Supported: {!fallbackMode ? "Yes" : "No"}</div>
                <div>
                  🌐 User Agent: {navigator.userAgent.substring(0, 50)}...
                </div>
              </div>
            </div>
          </div>
        )}
      </div>
=======
      <input
        ref={fileInputRef}
        type="file"
        accept="video/*"
        onChange={handleFileChange}
        style={{ display: "none" }}
      />
>>>>>>> bc460d18
    );
  }
);

VideoUploader.displayName = "VideoUploader";

export default VideoUploader;<|MERGE_RESOLUTION|>--- conflicted
+++ resolved
@@ -14,15 +14,7 @@
   username?: string;
   onUploadStart?: () => void;
   onUploadFinish?: () => void;
-<<<<<<< HEAD
-  skipCompression?: boolean; // Skip compression entirely
-  maxDurationSeconds?: number; // Maximum allowed video duration
-  onDurationError?: (duration: number) => void; // Callback for duration violations
-  onFileSizeError?: (reason: string) => void; // Callback for file size violations
-  hideCompletionMessage?: boolean; // Hide "Upload complete!" message
-=======
   onError?: (error: string) => void;
->>>>>>> bc460d18
 }
 
 export interface VideoUploaderRef {
@@ -37,41 +29,15 @@
       username = "anonymous",
       onUploadStart,
       onUploadFinish,
-<<<<<<< HEAD
-      skipCompression = false,
-      maxDurationSeconds,
-      onDurationError,
-      onFileSizeError,
-      hideCompletionMessage = false,
-=======
       onError,
->>>>>>> bc460d18
     },
     ref
   ) => {
     const fileInputRef = useRef<HTMLInputElement>(null);
     const [isProcessing, setIsProcessing] = useState(false);
 
-<<<<<<< HEAD
-    // Memoized device detection to avoid repeated calculations
-    const deviceInfo = React.useMemo(() => {
-      const ios = detectiOSDevice();
-      const android = detectAndroidDevice();
-      return {
-        isIOS: ios,
-        isAndroid: android.isAndroid,
-        isOldAndroid: android.isOldAndroid,
-        androidDevice: android,
-        supportsMobileOptimization: true,
-      };
-    }, []);
-    const [processingTime, setProcessingTime] = useState<number>(0);
-    const [isDevelopment, setIsDevelopment] = useState<boolean>(false);
-    const [showDevDetails, setShowDevDetails] = useState<boolean>(true);
-=======
     const processFile = async (file: File) => {
       if (isProcessing) return;
->>>>>>> bc460d18
 
       setIsProcessing(true);
       onUploadStart?.();
@@ -103,168 +69,6 @@
         } else {
           throw new Error(result.error || "Server processing failed");
         }
-<<<<<<< HEAD
-
-        // Analyze output video for development info (works for both skipped and processed files)
-        const endTime = Date.now();
-        const totalProcessingTime = (endTime - startTime) / 1000;
-        setProcessingTime(totalProcessingTime);
-
-        console.log("📊 Processing completed:", {
-          originalFile: file.name,
-          processedFile: processedFile.name,
-          originalSize: file.size,
-          processedSize: processedFile.size,
-          sameFile: processedFile === file,
-          processingTime: totalProcessingTime,
-        });
-
-        if (isDevelopment) {
-          try {
-            if (processedFile !== file) {
-              updateProgress("analyzing", 90, "Analyzing processed video...");
-              const outputMetadata = await analyzeVideoFile(processedFile);
-              setOutputVideoMetadata(outputMetadata);
-
-              console.log("📊 Output analysis completed:", outputMetadata);
-
-              logVideoProcessingDetails(
-                "Output Analysis",
-                file,
-                processedFile,
-                inputVideoMetadata || undefined,
-                ffmpegAnalysis || undefined,
-                totalProcessingTime
-              );
-            } else {
-              // No processing was done, but still log for comparison
-              setOutputVideoMetadata(inputVideoMetadata);
-              console.log(
-                "📱 No processing performed - file passed through unchanged"
-              );
-
-              logVideoProcessingDetails(
-                "No Processing (Pass Through)",
-                file,
-                undefined,
-                inputVideoMetadata || undefined,
-                ffmpegAnalysis || undefined,
-                totalProcessingTime
-              );
-            }
-          } catch (err) {
-            console.warn("📊 Output video analysis failed:", err);
-            // Set a basic output metadata if analysis fails
-            if (processedFile !== file) {
-              setOutputVideoMetadata({
-                fileName: processedFile.name,
-                fileSize: formatFileSize(processedFile.size),
-                fileSizeMB: processedFile.size / (1024 * 1024),
-                duration: "Analysis failed",
-                resolution: "Analysis failed",
-                frameRate: "Analysis failed",
-                codec: "Analysis failed",
-                format: processedFile.type,
-                bitrate: "Analysis failed",
-                isVFR: false,
-                audioCodec: "Analysis failed",
-                hasAudio: false,
-              });
-            }
-          }
-        }
-
-        // Upload
-        try {
-          updateProgress("uploading", 0, "Skate Gods Sending back to Earth...");
-
-          const limits = getFileSizeLimits();
-          const isMobile = isMobileDevice();
-
-          if (processedFile.size > limits.maxSize) {
-            const sizeMB =
-              Math.round((processedFile.size / 1024 / 1024) * 100) / 100;
-            const maxSizeMB = Math.round(limits.maxSize / 1024 / 1024);
-
-            if (isMobile && !fallback && sizeMB > 45) {
-              updateProgress(
-                "processing",
-                0,
-                "File too large for mobile, compressing more aggressively..."
-              );
-              try {
-                const aggressivelyCompressed = await compressVideo(
-                  processedFile,
-                  ffmpegRef,
-                  setCompressionProgress,
-                  true,
-                  0.3
-                );
-
-                if (aggressivelyCompressed.size < limits.maxSizeForMobile) {
-                  processedFile = new File(
-                    [aggressivelyCompressed],
-                    "mobile_compressed.mp4",
-                    { type: "video/mp4" }
-                  );
-                } else {
-                  throw new Error(
-                    "Still too large after aggressive compression"
-                  );
-                }
-              } catch (compressionError) {
-                updateProgress(
-                  "error",
-                  0,
-                  `File too large (${sizeMB}MB) for mobile upload. Maximum: ${maxSizeMB}MB`
-                );
-                onUpload(null);
-                if (onUploadFinish) onUploadFinish();
-                return;
-              }
-            } else {
-              updateProgress(
-                "error",
-                0,
-                `File too large (${sizeMB}MB). Maximum: ${maxSizeMB}MB`
-              );
-              onUpload(null);
-              if (onUploadFinish) onUploadFinish();
-              return;
-            }
-          }
-
-          const result = await uploadVideo(
-            processedFile,
-            username,
-            thumbnailUrl || undefined,
-            setUploadProgress
-          );
-
-          if (!result.success) {
-            throw new Error(result.error || "Upload failed");
-          }
-
-          if (hideCompletionMessage) {
-            updateProgress("idle", 0, "");
-          } else {
-            updateProgress("complete", 100, "Upload complete!");
-          }
-          onUpload(result.url || null);
-          if (onUploadFinish) onUploadFinish();
-        } catch (err) {
-          errorStep = "upload";
-          if (attempt < 3) {
-            updateProgress(
-              "error",
-              0,
-              `Upload failed (attempt ${attempt}/3): ${
-                err instanceof Error ? err.message : String(err)
-              }. Retrying...`
-            );
-            await processVideoFile(file, attempt + 1, "upload");
-            return;
-=======
       } catch (error) {
         // Provide user-friendly error messages
         let userMessage = "Video processing failed. ";
@@ -277,7 +81,6 @@
           } else if (error.message.includes("timeout")) {
             userMessage +=
               "Processing took too long (your file may be too large). Try a smaller file or use MP4 format for faster upload.";
->>>>>>> bc460d18
           } else {
             userMessage += error.message;
           }
@@ -316,363 +119,6 @@
     }));
 
     return (
-<<<<<<< HEAD
-      <div>
-        <input
-          type="file"
-          accept="video/*"
-          ref={inputRef}
-          style={{ display: "none" }}
-          onChange={handleVideoUpload}
-          disabled={isProcessing}
-        />
-        {progressState.phase !== "idle" && (
-          <div
-            style={{
-              marginTop: 8,
-              color: progressState.phase === "error" 
-                ? "red" 
-                : (progressState.message.includes("skate gods") || progressState.message.includes("Skate Gods"))
-                  ? "var(--chakra-colors-primary)"
-                  : "#333",
-            }}
-          >
-            {progressState.message}
-            {retryCount > 0 && (
-              <div style={{ fontSize: 12, color: "accent" }}>
-                Retried {retryCount} {retryCount === 1 ? "time" : "times"}
-              </div>
-            )}
-            {fallbackMode && (
-              <div style={{ fontSize: 12, color: "accent" }}>
-                Fallback mode enabled: minimal processing for mobile
-                compatibility
-              </div>
-            )}
-            {progressState.subMessage && (
-              <div style={{ fontSize: 12, color: "#666", marginTop: 4 }}>
-                {progressState.subMessage}
-              </div>
-            )}
-          </div>
-        )}
-
-        {/* Unified Progress Bar with Phase Indicator */}
-        {(progressState.phase === "processing" ||
-          progressState.phase === "uploading") && (
-          <div style={{ marginTop: 8 }}>
-            <div
-              style={{
-                height: 8,
-                background: backgroundMuted,
-                borderRadius: 4,
-                overflow: "hidden",
-                width: 200,
-                position: "relative",
-              }}
-            >
-              <div
-                style={{
-                  width: `${Math.max(
-                    0,
-                    Math.min(100, progressState.progress || 0)
-                  )}%`,
-                  height: "100%",
-                  background:
-                    progressState.phase === "uploading"
-                      ? backgroundAccent
-                      : backgroundPrimary,
-                  transition: "width 0.3s ease-out",
-                }}
-              />
-              {/* Animated shimmer effect for processing */}
-              {progressState.phase === "processing" && (
-                <div
-                  style={{
-                    position: "absolute",
-                    top: 0,
-                    left: "-100%",
-                    width: "100%",
-                    height: "100%",
-                    background:
-                      "linear-gradient(90deg, transparent, rgba(255,255,255,0.4), transparent)",
-                    animation: "shimmer 2s infinite",
-                  }}
-                />
-              )}
-            </div>
-            <div
-              style={{
-                fontSize: 12,
-                marginTop: 2,
-                color: "#666",
-                display: "flex",
-                justifyContent: "space-between",
-              }}
-            >
-              <span>
-                {Math.max(0, Math.min(100, progressState.progress || 0))}%
-              </span>
-              <span style={{ textTransform: "capitalize" }}>
-                {progressState.phase === "processing"
-                  ? "⚙️ Processing"
-                  : "📤 Uploading"}
-              </span>
-            </div>
-          </div>
-        )}
-
-        {/* Analyzing phase indicator */}
-        {progressState.phase === "analyzing" && (
-          <div style={{ marginTop: 8 }}>
-            <div
-              style={{
-                display: "flex",
-                alignItems: "center",
-                fontSize: 12,
-                color: "#666",
-              }}
-            >
-              <div
-                style={{
-                  width: 12,
-                  height: 12,
-                  borderRadius: "50%",
-                  border: "2px solid #ddd",
-                  borderTop: "2px solid " + backgroundPrimary,
-                  animation: "spin 1s linear infinite",
-                  marginRight: 8,
-                }}
-              />
-              🔍 Analyzing...
-            </div>
-          </div>
-        )}
-
-        {/* Add CSS animations */}
-        <style jsx>{`
-          @keyframes spin {
-            0% {
-              transform: rotate(0deg);
-            }
-            100% {
-              transform: rotate(360deg);
-            }
-          }
-          @keyframes shimmer {
-            0% {
-              left: -100%;
-            }
-            100% {
-              left: 100%;
-            }
-          }
-        `}</style>
-
-        {/* Development Video Details */}
-        {isDevelopment && (inputVideoMetadata || outputVideoMetadata) && showDevDetails && (
-          <div
-            style={{
-              marginTop: 16,
-              padding: 12,
-              background: "background",
-              borderRadius: 8,
-              fontSize: 12,
-              fontFamily: "monospace",
-              border: "1px solid #ddd",
-              position: "relative",
-            }}
-          >
-            <div style={{ display: "flex", justifyContent: "space-between", alignItems: "center", marginBottom: 8 }}>
-              <h4 style={{ margin: 0, color: "#333" }}>
-                🎥 Video Processing Details (Development)
-              </h4>
-              <button
-                onClick={() => setShowDevDetails(false)}
-                style={{
-                  background: "none",
-                  border: "none",
-                  fontSize: 16,
-                  cursor: "pointer",
-                  color: "#666",
-                  padding: "4px 8px",
-                  borderRadius: "4px",
-                  display: "flex",
-                  alignItems: "center",
-                  justifyContent: "center",
-                }}
-                onMouseOver={(e) => {
-                  e.currentTarget.style.backgroundColor = "#f0f0f0";
-                }}
-                onMouseOut={(e) => {
-                  e.currentTarget.style.backgroundColor = "transparent";
-                }}
-                title="Close dev details"
-              >
-                ✕
-              </button>
-            </div>
-
-            {inputVideoMetadata && (
-              <div style={{ marginBottom: 12 }}>
-                <strong>📁 Input Video:</strong>
-                <div style={{ marginLeft: 12, marginTop: 4 }}>
-                  <div>📋 File: {inputVideoMetadata.fileName}</div>
-                  <div>
-                    📏 Size: {inputVideoMetadata.fileSize} (
-                    {inputVideoMetadata.fileSizeMB.toFixed(2)} MB)
-                  </div>
-                  <div>⏱️ Duration: {inputVideoMetadata.duration}</div>
-                  <div>📐 Resolution: {inputVideoMetadata.resolution}</div>
-                  <div>🎞️ Frame Rate: {inputVideoMetadata.frameRate}</div>
-                  <div>🎬 Format: {inputVideoMetadata.format}</div>
-                  <div>📈 Bitrate: {inputVideoMetadata.bitrate}</div>
-                  {ffmpegAnalysis && (
-                    <>
-                      <div>🔧 Codec: {ffmpegAnalysis.codec || "Unknown"}</div>
-                      <div>
-                        🎵 Audio: {ffmpegAnalysis.audioCodec || "Unknown"}
-                      </div>
-                      <div>
-                        🔄 VFR:{" "}
-                        {ffmpegAnalysis.isVFR
-                          ? "Yes (Variable Frame Rate)"
-                          : "No"}
-                      </div>
-                    </>
-                  )}
-                </div>
-              </div>
-            )}
-
-            {outputVideoMetadata && (
-              <div style={{ marginBottom: 12 }}>
-                <strong>📤 Output Video:</strong>
-                <div style={{ marginLeft: 12, marginTop: 4 }}>
-                  <div>📋 File: {outputVideoMetadata.fileName}</div>
-                  <div>
-                    📏 Size: {outputVideoMetadata.fileSize} (
-                    {outputVideoMetadata.fileSizeMB.toFixed(2)} MB)
-                  </div>
-                  <div>⏱️ Duration: {outputVideoMetadata.duration}</div>
-                  <div>📐 Resolution: {outputVideoMetadata.resolution}</div>
-                  <div>🎞️ Frame Rate: {outputVideoMetadata.frameRate}</div>
-                  <div>🎬 Format: {outputVideoMetadata.format}</div>
-                  <div>📈 Bitrate: {outputVideoMetadata.bitrate}</div>
-                  {inputVideoMetadata && (
-                    <div
-                      style={{
-                        color:
-                          outputVideoMetadata.fileSizeMB <
-                          inputVideoMetadata.fileSizeMB
-                            ? "green"
-                            : "red",
-                      }}
-                    >
-                      📊 Size Change:{" "}
-                      {(
-                        ((outputVideoMetadata.fileSizeMB -
-                          inputVideoMetadata.fileSizeMB) /
-                          inputVideoMetadata.fileSizeMB) *
-                        100
-                      ).toFixed(1)}
-                      %
-                    </div>
-                  )}
-                </div>
-              </div>
-            )}
-
-            {/* Thumbnail Debug Information */}
-            {(thumbnailDebugInfo.url || thumbnailDebugInfo.error) && (
-              <div style={{ marginBottom: 12 }}>
-                <strong>🖼️ Thumbnail Generation:</strong>
-                <div style={{ marginLeft: 12, marginTop: 4 }}>
-                  <div>🔧 Method: {thumbnailDebugInfo.generationMethod || "Unknown"}</div>
-                  <div>⚡ Pre-generated: {thumbnailDebugInfo.wasPreGenerated ? "Yes" : "No"}</div>
-                  {thumbnailDebugInfo.generationTime !== null && (
-                    <div>⏱️ Generation Time: {thumbnailDebugInfo.generationTime.toFixed(2)}s</div>
-                  )}
-                  {thumbnailDebugInfo.url ? (
-                    <>
-                      <div style={{ wordBreak: "break-all" }}>
-                        🔗 URL: {thumbnailDebugInfo.url.substring(0, 80)}...
-                      </div>
-                      <div style={{ marginTop: 8 }}>
-                        <strong>📸 Preview:</strong>
-                        <div style={{ marginTop: 4 }}>
-                          <img
-                            src={thumbnailDebugInfo.url}
-                            alt="Generated thumbnail"
-                            style={{
-                              maxWidth: "120px",
-                              maxHeight: "80px",
-                              border: "1px solid #ddd",
-                              borderRadius: "4px",
-                              objectFit: "cover",
-                            }}
-                            onError={(e) => {
-                              (e.target as HTMLImageElement).style.display = "none";
-                              const errorDiv = document.createElement("div");
-                              errorDiv.textContent = "❌ Thumbnail preview failed";
-                              errorDiv.style.color = "red";
-                              errorDiv.style.fontSize = "10px";
-                              (e.target as HTMLImageElement).parentNode?.appendChild(errorDiv);
-                            }}
-                          />
-                        </div>
-                      </div>
-                    </>
-                  ) : (
-                    <div style={{ color: "red" }}>
-                      ❌ Generation Failed: {thumbnailDebugInfo.error || "Unknown error"}
-                    </div>
-                  )}
-                </div>
-              </div>
-            )}
-
-            {processingTime > 0 && (
-              <div>
-                <strong>⏱️ Processing Time:</strong> {processingTime.toFixed(2)}
-                s
-              </div>
-            )}
-
-            {fallbackMode && (
-              <div style={{ color: "orange", marginTop: 8 }}>
-                ⚠️ Fallback mode was used - FFmpeg processing failed
-              </div>
-            )}
-
-            {/* Device and Processing Information */}
-            <div
-              style={{
-                marginTop: 12,
-                paddingTop: 8,
-                borderTop: "1px solid #ddd",
-              }}
-            >
-              <strong>📱 Device & Processing Info:</strong>
-              <div style={{ marginLeft: 12, marginTop: 4 }}>
-                <div>📱 iOS Device: {deviceInfo.isIOS ? "Yes" : "No"}</div>
-                <div>
-                  🤖 Android Device:{" "}
-                  {deviceInfo.isAndroid
-                    ? `Yes ${deviceInfo.isOldAndroid ? "(Old)" : "(Modern)"}`
-                    : "No"}
-                </div>
-                <div>🔧 iOS Optimized: {useIOSOptimized ? "Yes" : "No"}</div>
-                <div>🛠️ FFmpeg Supported: {!fallbackMode ? "Yes" : "No"}</div>
-                <div>
-                  🌐 User Agent: {navigator.userAgent.substring(0, 50)}...
-                </div>
-              </div>
-            </div>
-          </div>
-        )}
-      </div>
-=======
       <input
         ref={fileInputRef}
         type="file"
@@ -680,7 +126,6 @@
         onChange={handleFileChange}
         style={{ display: "none" }}
       />
->>>>>>> bc460d18
     );
   }
 );
