--- conflicted
+++ resolved
@@ -244,14 +244,10 @@
     }
   }
 
-<<<<<<< HEAD
-  const replies = discussion.replies || [];
-=======
   // Helper to fetch replies for a given author/permlink
   async function fetchRepliesForPermlink(author: string, permlink: string) {
     return fetchComments(author, permlink, false);
   }
->>>>>>> 128737a1
 
   // Deduplicate votes by voter (keep the last occurrence)
   const uniqueVotesMap = new Map();
@@ -337,28 +333,6 @@
           <Box>{renderedMedia}</Box>
         </Box>
 
-<<<<<<< HEAD
-        <Box mt={2}>
-          {inlineComposerStates[discussion.permlink] && (
-            <Box mt={2}>
-              <SnapComposer
-                pa={discussion.author}
-                pp={discussion.permlink}
-                onNewComment={handleInlineNewReply}
-                onClose={() =>
-                  setInlineComposerStates((prev: Record<string, boolean>) => ({
-                    ...prev,
-                    [discussion.permlink]: false,
-                  }))
-                }
-                post
-              />
-            </Box>
-          )}
-        </Box>
-
-=======
->>>>>>> 128737a1
         {showSlider ? (
           <Flex mt={4} alignItems="center">
             <Box width="100%" mr={2}>
@@ -447,16 +421,7 @@
                 <Button
                   leftIcon={<FaRegComment size={18} />}
                   variant="ghost"
-<<<<<<< HEAD
-                  onClick={() => {
-                    console.log(discussion.depth);
-                    effectiveDepth > 1
-                      ? handleReplyButtonClick(discussion.permlink)
-                      : handleConversation();
-                  }}
-=======
                   onClick={() => handleReplyButtonClick(Discussion.permlink)}
->>>>>>> 128737a1
                   size="sm"
                 >
                   {setConversation && discussion.children}
@@ -555,28 +520,6 @@
           </Box>
         )}
       </Box>
-<<<<<<< HEAD
-
-      {(replies.length > 0 || inlineReplies.length > 0) && (
-        <VStack spacing={2} align="stretch" mt={2}>
-          {[...inlineReplies, ...replies]
-            .filter((reply): reply is Discussion => typeof reply !== "string")
-            .map((reply: Discussion) => {
-              const nextDepth = effectiveDepth + 1;
-              return (
-                <Snap
-                  key={reply.permlink}
-                  discussion={{ ...reply, depth: nextDepth } as any}
-                  onOpen={onOpen}
-                  setReply={setReply}
-                  setConversation={setConversation}
-                />
-              );
-            })}
-        </VStack>
-      )}
-=======
->>>>>>> 128737a1
     </Box>
   );
 };
