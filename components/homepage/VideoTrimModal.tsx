--- conflicted
+++ resolved
@@ -31,12 +31,6 @@
 } from "@chakra-ui/react";
 import { getFileSignature, uploadImage } from "@/lib/hive/client-functions";
 import { formatTime } from "@/lib/utils/timeUtils";
-<<<<<<< HEAD
-import { FaArrowRight } from "react-icons/fa";
-import VideoPlayer from "./VideoPlayer";
-import VideoTimeline from "./VideoTimeline";
-import ThumbnailCapture from "./ThumbnailCapture";
-=======
 
 // Lazy load heavy components
 const VideoPlayer = lazy(() => import("./VideoPlayer"));
@@ -51,7 +45,6 @@
   </Center>
 ));
 ComponentLoader.displayName = "ComponentLoader";
->>>>>>> bc460d18
 
 interface VideoTrimModalProps {
   isOpen: boolean;
@@ -62,54 +55,6 @@
   canBypass?: boolean;
 }
 
-<<<<<<< HEAD
-const VideoTrimModal: React.FC<VideoTrimModalProps> = ({
-  isOpen,
-  onClose,
-  videoFile,
-  onTrimComplete,
-  maxDuration = 15,
-  canBypass = false,
-}) => {
-  // Video refs and state
-  const videoRef = useRef<HTMLVideoElement>(null);
-  const [videoUrl, setVideoUrl] = useState<string | null>(null);
-  const [duration, setDuration] = useState(0);
-  const [currentTime, setCurrentTime] = useState(0);
-  const [isPlaying, setIsPlaying] = useState(false);
-
-  // Trimming state
-  const [startTime, setStartTime] = useState(0);
-  const [endTime, setEndTime] = useState(0);
-  const [isProcessing, setIsProcessing] = useState(false);
-  
-  // Frame counter state
-  const [frameCount, setFrameCount] = useState(0);
-  const [totalFrames, setTotalFrames] = useState(0);
-
-  // UI state
-  const [isDragging, setIsDragging] = useState(false);
-  const [isSeeking, setIsSeeking] = useState(false);
-  const [isPreviewingSlider, setIsPreviewingSlider] = useState(false);
-
-  // Refs for throttling seeks
-  const lastSeekTime = useRef(0);
-  const seekTimeoutRef = useRef<NodeJS.Timeout | null>(null);
-
-  // Thumbnail selection states
-  const [thumbnailBlob, setThumbnailBlob] = useState<Blob | null>(null);
-  const [thumbnailUrl, setThumbnailUrl] = useState<string | null>(null);
-  const [isGeneratingThumbnail, setIsGeneratingThumbnail] = useState(false);
-
-  // Advanced options toggle
-  const [showAdvanced, setShowAdvanced] = useState(false);
-  const [activeTab, setActiveTab] = useState(0);
-
-  // Reset state when modal opens with a new video
-  useEffect(() => {
-    if (isOpen && videoFile) {
-      console.log("🎭 Modal opened with video file - resetting state");
-=======
 const VideoTrimModal: React.FC<VideoTrimModalProps> = memo(
   ({
     isOpen,
@@ -176,7 +121,6 @@
     // Optimized reset function
     const resetState = useCallback(() => {
       console.log("🔄 Resetting modal state");
->>>>>>> bc460d18
       setDuration(0);
       setStartTime(0);
       setEndTime(0);
@@ -185,115 +129,6 @@
       setThumbnailBlob(null);
       setThumbnailUrl(null);
       setIsGeneratingThumbnail(false);
-<<<<<<< HEAD
-      setActiveTab(0); // Reset to thumbnail tab
-      setFrameCount(0);
-      setTotalFrames(0);
-    }
-  }, [isOpen, videoFile]);
-
-  // Set up video URL when file changes
-  useEffect(() => {
-    console.log("🎬 VideoTrimModal: videoFile changed", {
-      hasFile: !!videoFile,
-      fileName: videoFile?.name,
-      fileSize: videoFile?.size,
-      fileType: videoFile?.type,
-    });
-
-    if (videoFile) {
-      // Reset state when new video file is loaded
-      console.log("🔄 Resetting video state for new file");
-      setDuration(0);
-      setStartTime(0);
-      setEndTime(0);
-      setCurrentTime(0);
-      setIsPlaying(false);
-
-      const url = URL.createObjectURL(videoFile);
-      console.log("🔗 Created blob URL:", url);
-      setVideoUrl(url);
-
-      // Force metadata check after a short delay
-      setTimeout(() => {
-        if (videoRef.current && videoRef.current.readyState >= 1) {
-          if (videoRef.current.duration && !isNaN(videoRef.current.duration)) {
-            handleLoadedMetadata();
-          }
-        }
-      }, 500);
-
-      // Don't immediately cleanup the URL - let it persist until component unmounts
-      // This prevents ERR_FILE_NOT_FOUND errors when the modal processes the video
-      return () => {
-        console.log("🧹 Cleaning up blob URL after delay:", url);
-        // Delay cleanup to allow any pending operations to complete
-        setTimeout(() => {
-          URL.revokeObjectURL(url);
-        }, 1000);
-      };
-    } else {
-      console.log("❌ No video file, clearing URL");
-      setVideoUrl(null);
-    }
-  }, [videoFile]);
-
-  // Handle video metadata loaded
-  const handleLoadedMetadata = () => {
-    console.log("📊 Video metadata loaded");
-    if (videoRef.current) {
-      const videoDuration = videoRef.current.duration;
-
-      setDuration(videoDuration);
-      // Only auto-trim to maxDuration if user cannot bypass the limit
-      const calculatedEndTime = canBypass ? videoDuration : Math.min(videoDuration, maxDuration);
-      setEndTime(calculatedEndTime);
-      setCurrentTime(0);
-
-      // Auto-show advanced options if user needs to trim
-      const needsTrimming = !canBypass && videoDuration > maxDuration;
-      if (needsTrimming) {
-        setShowAdvanced(true);
-        setActiveTab(1); // Switch to trim tab
-      } else {
-        setShowAdvanced(false);
-        setActiveTab(0); // Default to thumbnail tab
-      }
-    }
-  };
-
-  // Handle time updates during playback
-  const handleTimeUpdate = () => {
-    if (videoRef.current && !isDragging && !isSeeking) {
-      const newTime = videoRef.current.currentTime;
-      setCurrentTime(newTime);
-
-      // Auto-pause when reaching end of selection during playback
-      if (isPlaying && newTime >= endTime) {
-        videoRef.current.pause();
-        setIsPlaying(false);
-        seekTo(startTime);
-      }
-    }
-  };
-
-  // Play/pause controls
-  const togglePlayPause = () => {
-    if (videoRef.current) {
-      if (isPlaying) {
-        videoRef.current.pause();
-        setIsPlaying(false);
-      } else {
-        videoRef.current
-          .play()
-          .then(() => {
-            setIsPlaying(true);
-          })
-          .catch((error) => {
-            console.error("Failed to play video:", error);
-            setIsPlaying(false);
-          });
-=======
       setActiveTab(0);
       setShowAdvanced(false);
     }, []);
@@ -303,7 +138,6 @@
       if (isOpen && videoFile) {
         console.log("🎭 Modal opened with video file - resetting state");
         resetState();
->>>>>>> bc460d18
       }
     }, [isOpen, videoFile, resetState]);
 
@@ -444,17 +278,7 @@
           video.removeEventListener("seeked", handleSeeked);
         };
 
-<<<<<<< HEAD
-        const chunks: Blob[] = [];
-        
-        // Frame counting setup - use time-based progress instead of frame counting
-        const startTimestamp = Date.now();
-        const durationMs = duration * 1000;
-        setTotalFrames(100); // Use percentage instead of frames
-        setFrameCount(0);
-=======
         video.addEventListener("seeked", handleSeeked);
->>>>>>> bc460d18
 
         // Fallback timeout
         setTimeout(() => {
@@ -517,21 +341,6 @@
 
       setIsGeneratingThumbnail(true);
 
-<<<<<<< HEAD
-        // Continuously draw video frames to canvas
-        const drawFrame = () => {
-          if (!video.paused && !video.ended) {
-            ctx.drawImage(video, 0, 0, canvas.width, canvas.height);
-            
-            // Update progress based on elapsed time (more accurate than frame counting)
-            const elapsed = Date.now() - startTimestamp;
-            const progress = Math.min(Math.round((elapsed / durationMs) * 100), 100);
-            setFrameCount(progress);
-            
-            requestAnimationFrame(drawFrame);
-          }
-        };
-=======
       try {
         const video = videoRef.current;
 
@@ -551,7 +360,6 @@
           canvas = document.createElement("canvas");
           ctx = (canvas as HTMLCanvasElement).getContext("2d");
         }
->>>>>>> bc460d18
 
         if (!ctx) {
           setIsGeneratingThumbnail(false);
@@ -902,43 +710,6 @@
           trapFocus={true}
           autoFocus={false}
         >
-<<<<<<< HEAD
-          <ModalHeader pb={{ base: 2, md: 4 }}>
-            <VStack align="start" spacing={2}>
-              <Text fontSize={{ base: "lg", md: "xl" }}>
-                {trimmingRequired ? "Video Trimming Required" : "Add Video"}
-              </Text>
-              {!canBypass && (
-                <Text fontSize="sm" color="accent">
-                  📹 Videos are limited to {maxDuration} seconds in the feed.
-                  Get {">"}100 HP to bypass this limit.
-                </Text>
-              )}
-            </VStack>
-          </ModalHeader>
-          <ModalCloseButton />
-
-          <ModalBody px={{ base: 3, md: 6 }} py={{ base: 3, md: 4 }}>
-            <VStack spacing={{ base: 3, md: 4 }}>
-              {/* Video Player - Always at the top */}
-              {videoUrl ? (
-                <>
-                  {console.log(
-                    "🎮 Rendering VideoPlayer with videoUrl:",
-                    videoUrl
-                  )}
-                  <VideoPlayer
-                    videoRef={videoRef}
-                    videoUrl={videoUrl}
-                    isPlaying={isPlaying}
-                    onLoadedMetadata={handleLoadedMetadata}
-                    onTimeUpdate={handleTimeUpdate}
-                    onTogglePlayPause={togglePlayPause}
-                  />
-                </>
-              ) : (
-                <>
-=======
           <ModalOverlay bg="blackAlpha.800" />
           <ModalContent
             bg={"background"}
@@ -984,7 +755,6 @@
                     />
                   </Suspense>
                 ) : (
->>>>>>> bc460d18
                   <Box
                     width="100%"
                     height="200px"
@@ -999,128 +769,6 @@
                       {videoFile ? "exists" : "missing"}
                     </Text>
                   </Box>
-<<<<<<< HEAD
-                </>
-              )}
-
-              {/* Required Trimming Notice */}
-              {trimmingRequired && (
-                <Alert status="warning" size="sm">
-                  <AlertIcon />
-                  <Text fontSize="sm" fontWeight="medium">
-                    🎬 Video trimming required - Your video is longer than{" "}
-                    {maxDuration} seconds. Please trim it below.
-                  </Text>
-                </Alert>
-              )}
-
-              {/* Next Button or Processing Indicator */}
-              {isProcessing ? (
-                /* Processing Indicator - Replaces button during processing */
-                <VStack spacing={3} py={4}>
-                  <Box
-                    display="flex"
-                    alignItems="center"
-                    gap={3}
-                    px={6}
-                    py={4}
-                    bg="red.50"
-                    borderRadius="lg"
-                    border="2px solid"
-                    borderColor="red.200"
-                  >
-                    <Box
-                      width="16px"
-                      height="16px"
-                      borderRadius="50%"
-                      bg="red.500"
-                      animation="pulse 1.5s infinite"
-                      sx={{
-                        '@keyframes pulse': {
-                          '0%': {
-                            transform: 'scale(1)',
-                            opacity: 1,
-                          },
-                          '50%': {
-                            transform: 'scale(1.3)',
-                            opacity: 0.6,
-                          },
-                          '100%': {
-                            transform: 'scale(1)',
-                            opacity: 1,
-                          },
-                        },
-                      }}
-                    />
-                    <VStack spacing={1} align="flex-start">
-                      <Text fontWeight="bold" color="red.600" fontSize="lg">
-                        Trimming Video...
-                      </Text>
-                      {totalFrames > 0 && (
-                        <Text fontSize="sm" color="red.500" fontFamily="mono">
-                          {frameCount}% complete
-                        </Text>
-                      )}
-                    </VStack>
-                  </Box>
-                </VStack>
-              ) : (
-                /* Next Button - Only shown when not processing */
-                <Button
-                  leftIcon={<FaArrowRight />}
-                  onClick={hasActiveTrim ? handleTrim : handleBypass}
-                  isDisabled={!canBypass && !isValidSelection}
-                  variant="outline"
-                  size={{ base: "md", md: "lg" }}
-                  width={{ base: "100%", md: "auto" }}
-                  minW={{ base: "auto", md: "160px" }}
-                  bg={canBypass || isValidSelection ? "background" : "gray.600"}
-                  color="primary"
-                  _disabled={{
-                    bg: "muted",
-                    color: "gray.400",
-                    cursor: "not-allowed",
-                    opacity: 0.6,
-                    _hover: {
-                      bg: "gray.600",
-                      transform: "none",
-                    },
-                  }}
-                  transition="all 0.2s ease"
-                  boxShadow={canBypass || isValidSelection ? "md" : "none"}
-                  fontWeight="semibold"
-                >
-                  Next
-                </Button>
-              )}
-
-              {/* Show Advanced Toggle - Only show when trimming is not required */}
-              {showAdvancedToggle && (
-                <Button
-                  onClick={() => setShowAdvanced(!showAdvanced)}
-                  variant="ghost"
-                  size="sm"
-                  width="100%"
-                  bg="muted"
-                  leftIcon={
-                    <Text fontSize="lg">{showAdvanced ? "▼" : "▶"}</Text>
-                  }
-                >
-                  Show Advanced Options
-                </Button>
-              )}
-
-              {/* Advanced Options - Always show when trimming required, or when user toggles */}
-              {(showAdvanced || trimmingRequired) && (
-                <Box
-                  width="100%"
-                  style={{
-                    animation: "fadeIn 0.2s ease-in-out",
-                  }}
-                >
-                  {/* Tabs for Trim and Thumbnail functionality */}
-                  <Tabs
-=======
                 )}
 
                 {/* Required Trimming Notice */}
@@ -1152,7 +800,6 @@
                 {/* Advanced Options - Always show when trimming required, or when user toggles */}
                 {(showAdvanced || trimmingRequired) && (
                   <Box
->>>>>>> bc460d18
                     width="100%"
                     style={{
                       animation: "fadeIn 0.2s ease-in-out",
@@ -1177,24 +824,6 @@
                               ? "orange.300"
                               : "blue.500",
                           }}
-<<<<<<< HEAD
-                          onDragEnd={handleSliderChangeEnd}
-                        />
-                      </TabPanel>
-                    </TabPanels>
-                  </Tabs>
-                </Box>
-              )}
-            </VStack>
-          </ModalBody>
-
-
-        </ModalContent>
-      </Modal>
-    </>
-  );
-};
-=======
                         >
                           ✂️{" "}
                           {trimmingRequired
@@ -1261,6 +890,5 @@
 );
 
 VideoTrimModal.displayName = "VideoTrimModal";
->>>>>>> bc460d18
 
 export default VideoTrimModal;