--- conflicted
+++ resolved
@@ -115,161 +115,6 @@
               w="100%"
               gap={2}
             >
-<<<<<<< HEAD
-                {/* Avatar and Power Bars */}
-                <Box position="relative" flexShrink={0}>
-                  <Avatar
-                      src={profileData.profileImage}
-                      name={username}
-                      borderRadius="md"
-                      boxSize="100px"
-                      mb={{ base: 2, md: 0 }}
-                  />
-                  
-                  {/* Power Bars - Positioned at bottom right of Avatar */}
-                  {profileData.vp_percent && profileData.rc_percent && (
-                    <Box
-                      position="absolute"
-                      bottom="10px"
-                      right="-110px"
-                      zIndex={1}
-                    >
-                      <PowerBars
-                        vpPercent={profileData.vp_percent}
-                        rcPercent={profileData.rc_percent}
-                        height={100}
-                        width={10}
-                      />
-                    </Box>
-                  )}
-                </Box>
-                {/* Profile Info (right-aligned on desktop, constrained width) */}
-                <Flex
-                  direction="column"
-                  align={{ base: "center", md: "flex-end" }}
-                  justify="center"
-                  flexBasis={{ base: 'auto', md: '75%' }}
-                  maxW={{ base: '100%', md: '75%' }}
-                  w={{ base: '100%', md: '75%' }}
-                  mt={{ base: 2, md: 0 }}
-                  gap={1}
-                  flexShrink={1}
-                  minWidth={0}
-                >
-                  {/* Name row with Follow button inline */}
-                  <Flex direction="row" align="center" justify={{ base: "center", md: "flex-end" }} mb={1} w="100%">
-                    {/* Inline Follow/Unfollow button */}
-                    {!isOwner && user && (
-                      <Box mr={2}>
-                        <FollowButton
-                          user={user}
-                          username={username}
-                          isFollowing={isFollowing}
-                          isFollowLoading={isFollowLoading}
-                          onFollowingChange={onFollowingChange}
-                          onLoadingChange={onLoadingChange}
-                        />
-                      </Box>
-                    )}
-                    <Heading as="h2" 
-                      size="lg" 
-                      color="primary"
-                      textAlign={{ base: "center", md: "right" }}
-                      whiteSpace="normal"
-                      wordBreak="break-word"
-                      fontSize={{ base: '2xl', md: '4xl', lg: '5xl' }}
-                      fontWeight="extrabold"
-                      mb={0}
-                    >
-                      {profileData.name}
-                    </Heading>
-                    {/* Inline Edit Profile button for owner */}
-                    {isOwner && (
-                      <Box ml={2}>
-                        <IconButton
-                          aria-label="Edit Profile"
-                          icon={<FaEdit />}
-                          size="sm"
-                          variant="ghost"
-                          colorScheme="primary"
-                          onClick={onEditModalOpen}
-                        />
-                      </Box>
-                    )}
-                  </Flex>
-                  <Text fontSize="xs" color="text" mb={0} textAlign={{ base: "center", md: "right" }} whiteSpace="normal" wordBreak="break-word">
-                      Following: {profileData.following} | Followers: {profileData.followers} | Location: {profileData.location}
-                  </Text>
-                  <Flex
-                      alignItems="center"
-                      justifyContent={{ base: "center", md: "flex-end" }}
-                      mb={0}
-                      mt={0}
-                      pt={0}
-                      pb={0}
-                      gap={2}
-                  >
-                      {profileData.website && (
-                          <Link
-                              href={
-                                  profileData.website.startsWith("http")
-                                      ? profileData.website
-                                      : `https://${profileData.website}`
-                              }
-                              isExternal
-                              fontSize="xs"
-                              color="primary"
-                              display="flex"
-                              alignItems="center"
-                              whiteSpace="normal"
-                              wordBreak="break-word"
-                          >
-                              <Icon as={FaGlobe} w={2} h={2} mr={1} />
-                              {profileData.website}
-                          </Link>
-                      )}
-                  </Flex>
-                  {/* Desktop: Speech bubble/quote */}
-                  {profileData.about && (
-                    <Box
-                      display={{ base: "none", md: "block" }}
-                      position="relative"
-                      ml={2}
-                      color="text"
-                      px={4}
-                      py={3}
-                      borderRadius="lg"
-                      maxW="100%"
-                      fontSize="0.625rem"
-                      fontStyle="italic"
-                      noOfLines={4}
-                      whiteSpace="normal"
-                      wordBreak="break-word"
-                      _after={{
-                        content: '""',
-                        position: "absolute",
-                        left: "-16px",
-                        top: "50%",
-                        transform: "translateY(-50%)",
-                        borderWidth: "8px",
-                        borderStyle: "solid",
-                        borderColor: "transparent",
-                        borderRightColor: "transparent",
-                      }}
-                      sx={{
-                        display: '-webkit-box',
-                        WebkitLineClamp: 2,
-                        WebkitBoxOrient: 'vertical',
-                        overflow: 'hidden',
-                        textOverflow: 'ellipsis',
-                        whiteSpace: 'normal',
-                      }}
-                    >
-                      {`"${profileData.about}"`}
-                    </Box>
-                  )}
-                </Flex>
-=======
               {!isOwner && user && (
                 <Box mr={3}>
                   <FollowButton
@@ -305,7 +150,6 @@
                   />
                 </Box>
               )}
->>>>>>> 32d8c8dc
             </Flex>
             {/* About (Desktop Speech Bubble) */}
             {profileData.about && (
