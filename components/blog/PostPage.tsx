// app/page.tsx
"use client";

import { Box, Container, Flex, Spinner } from "@chakra-ui/react";
import SnapList from "../homepage/SnapList";
import { useEffect, useState } from "react";
import { Discussion } from "@hiveio/dhive"; // Ensure this import is consistent
import Conversation from "../homepage/Conversation";
import SnapReplyModal from "../homepage/SnapReplyModal";
import { getPost } from "@/lib/hive/client-functions";
import PostDetails from "@/components/blog/PostDetails";
import { useComments } from "@/hooks/useComments";
import InitFrameSDK from "@/hooks/init-frame-sdk";

interface PostPageProps {
  author: string;
  permlink: string;
}

export default function PostPage({ author, permlink }: PostPageProps) {
  // Add debugging at the start of PostPage
  console.log("PostPage component called with:", { author, permlink });
  console.log("PostPage author type:", typeof author);
  console.log("PostPage permlink type:", typeof permlink);

  // Add URL debugging
  if (typeof window !== "undefined") {
    console.log("Current window.location:", window.location.href);
    console.log("Current pathname:", window.location.pathname);
  }

  // Add InitFrameSDK at the top so it runs on mount
  InitFrameSDK();

  const [isLoading, setIsLoading] = useState(false);
  const [post, setPost] = useState<Discussion | null>(null);
  const [error, setError] = useState<string | null>(null);
  const [conversation, setConversation] = useState<Discussion | undefined>();
  const [reply, setReply] = useState<Discussion>();
  const [isOpen, setIsOpen] = useState(false);
  const [newComment, setNewComment] = useState<Discussion | null>(null); // Define the state

  const data = useComments(author, permlink, true);
  const commentsData = {
    ...data,
    loadNextPage: () => {},
    hasMore: false,
  };

  useEffect(() => {
    async function loadPost() {
      setIsLoading(true);
      try {
        const post = await getPost(author, permlink);
        setPost(post);
      } catch (err) {
        setError("Failed to load post");
      } finally {
        setIsLoading(false);
      }
    }

    loadPost();
  }, [author, permlink]);

  const onOpen = () => setIsOpen(true);
  const onClose = () => setIsOpen(false);

  const handleNewComment = (
    newComment: Partial<Discussion> | CharacterData
  ) => {
    setNewComment(newComment as Discussion); // Type assertion
  };

  if (isLoading || !post || !author || !permlink) {
    return (
      <Box
        display="flex"
        justifyContent="center"
        alignItems="center"
        height="100vh"
      >
        <Spinner size="xl" color="primary" />
      </Box>
    );
  }

  return (
    <Box bg="background" color="text" minH="100vh">
      <Flex
        direction={{ base: "column", md: "row" }}
        h={{ base: "auto", md: "100vh" }}
        gap={4}
      >
<<<<<<< HEAD
        <Box
          flex={1}
          h={{ base: "auto", md: "100vh" }}
          overflowY="auto"
          sx={{
            "&::-webkit-scrollbar": { display: "none" },
            scrollbarWidth: "none",
          }}
        >
          <PostDetails post={post} />
=======
        <Box flex={1} h={{ base: "auto", md: "100vh" }} overflowY="auto" sx={{ '&::-webkit-scrollbar': { display: 'none' }, scrollbarWidth: 'none' }}>
          <PostDetails post={post} onOpenConversation={onOpen} />
>>>>>>> 128737a1
        </Box>
        <Box
          width={{ base: "100%", md: "300px" }}
          h={{ base: "auto", md: "100vh" }}
          overflowY="auto"
          sx={{ "&::-webkit-scrollbar": { display: "none" } }}
        >
          {!conversation ? (
            <>
              <SnapList
                author={author}
                permlink={permlink}
                setConversation={setConversation}
                onOpen={onOpen}
                setReply={setReply}
                newComment={newComment}
                setNewComment={setNewComment}
                post={true}
                data={commentsData}
              />
            </>
          ) : (
            <Conversation
              discussion={conversation}
              setConversation={setConversation}
              onOpen={onOpen}
              setReply={setReply}
            />
          )}
        </Box>
      </Flex>
      {isOpen && (
        <SnapReplyModal
          isOpen={isOpen}
          onClose={onClose}
          discussion={reply}
          onNewReply={handleNewComment}
        />
      )}
    </Box>
  );
}<|MERGE_RESOLUTION|>--- conflicted
+++ resolved
@@ -92,21 +92,8 @@
         h={{ base: "auto", md: "100vh" }}
         gap={4}
       >
-<<<<<<< HEAD
-        <Box
-          flex={1}
-          h={{ base: "auto", md: "100vh" }}
-          overflowY="auto"
-          sx={{
-            "&::-webkit-scrollbar": { display: "none" },
-            scrollbarWidth: "none",
-          }}
-        >
-          <PostDetails post={post} />
-=======
         <Box flex={1} h={{ base: "auto", md: "100vh" }} overflowY="auto" sx={{ '&::-webkit-scrollbar': { display: 'none' }, scrollbarWidth: 'none' }}>
           <PostDetails post={post} onOpenConversation={onOpen} />
->>>>>>> 128737a1
         </Box>
         <Box
           width={{ base: "100%", md: "300px" }}
