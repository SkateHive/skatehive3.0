--- conflicted
+++ resolved
@@ -4,7 +4,6 @@
   autoInstallPeers: true
   excludeLinksFromLockfile: false
 
-<<<<<<< HEAD
 importers:
 
   .:
@@ -4681,197 +4680,6 @@
 
   webextension-polyfill@0.10.0:
     resolution: {integrity: sha512-c5s35LgVa5tFaHhrZDnr3FpQpjj1BB+RXhLTYUxGqBVN460HkbM8TBtEqdXWbpTKfzwCcjAZVF7zXCYSKtcp9g==}
-=======
-dependencies:
-  '@aioha/aioha':
-    specifier: ^1.6.0
-    version: 1.6.0
-  '@aioha/react-ui':
-    specifier: ^1.6.0
-    version: 1.6.0(@aioha/aioha@1.6.0)(react-dom@18.3.1)(react@18.3.1)
-  '@apollo/client':
-    specifier: ^3.13.8
-    version: 3.13.8(@types/react@19.1.6)(graphql@16.11.0)(react-dom@18.3.1)(react@18.3.1)
-  '@chakra-ui/icons':
-    specifier: ^2.2.4
-    version: 2.2.4(@chakra-ui/react@2.10.9)(react@18.3.1)
-  '@chakra-ui/react':
-    specifier: ^2.10.9
-    version: 2.10.9(@emotion/react@11.14.0)(@emotion/styled@11.14.0)(@types/react@19.1.6)(framer-motion@6.5.1)(react-dom@18.3.1)(react@18.3.1)
-  '@emotion/react':
-    specifier: ^11.14.0
-    version: 11.14.0(@types/react@19.1.6)(react@18.3.1)
-  '@emotion/styled':
-    specifier: ^11.14.0
-    version: 11.14.0(@emotion/react@11.14.0)(@types/react@19.1.6)(react@18.3.1)
-  '@farcaster/frame-sdk':
-    specifier: ^0.0.61
-    version: 0.0.61(typescript@5.8.3)
-  '@ffmpeg/ffmpeg':
-    specifier: ^0.12.15
-    version: 0.12.15
-  '@ffmpeg/util':
-    specifier: ^0.12.2
-    version: 0.12.2
-  '@giphy/js-fetch-api':
-    specifier: ^5.6.0
-    version: 5.6.0
-  '@giphy/js-types':
-    specifier: ^5.1.0
-    version: 5.1.0
-  '@giphy/react-components':
-    specifier: ^10.0.1
-    version: 10.0.1(react-dom@18.3.1)(react@18.3.1)(styled-components@6.1.17)
-  '@hiveio/content-renderer':
-    specifier: ^2.3.1
-    version: 2.3.1(react-dom@18.3.1)(react@18.3.1)
-  '@hiveio/dhive':
-    specifier: 1.3.2
-    version: 1.3.2
-  '@lottiefiles/dotlottie-web':
-    specifier: ^0.46.0
-    version: 0.46.0
-  '@paperclip-labs/whisk-sdk':
-    specifier: ^0.1.1
-    version: 0.1.1(react-dom@18.3.1)(react@18.3.1)(tailwindcss@4.1.8)(typescript@5.8.3)
-  '@tanstack/react-query':
-    specifier: ^5.79.2
-    version: 5.79.2(react@18.3.1)
-  '@types/unist':
-    specifier: ^3.0.3
-    version: 3.0.3
-  '@uiw/react-markdown-preview':
-    specifier: ^5.1.4
-    version: 5.1.4(@types/react@19.1.6)(react-dom@18.3.1)(react@18.3.1)
-  '@uiw/react-md-editor':
-    specifier: ^4.0.7
-    version: 4.0.7(@types/react@19.1.6)(react-dom@18.3.1)(react@18.3.1)
-  '@vercel/analytics':
-    specifier: ^1.5.0
-    version: 1.5.0(next@15.3.2)(react@18.3.1)
-  '@wagmi/core':
-    specifier: ^2.17.2
-    version: 2.17.2(@types/react@19.1.6)(react@18.3.1)(typescript@5.8.3)(use-sync-external-store@1.4.0)(viem@2.30.6)
-  browser-image-compression:
-    specifier: ^2.0.2
-    version: 2.0.2
-  date-fns:
-    specifier: ^4.1.0
-    version: 4.1.0
-  dayjs:
-    specifier: ^1.11.13
-    version: 1.11.13
-  ethers:
-    specifier: ^6.14.3
-    version: 6.14.3
-  framer-motion:
-    specifier: ^6.5.1
-    version: 6.5.1(react-dom@18.3.1)(react@18.3.1)
-  gasp:
-    specifier: ^0.0.2
-    version: 0.0.2
-  graphql:
-    specifier: ^16.11.0
-    version: 16.11.0
-  gsap:
-    specifier: ^3.13.0
-    version: 3.13.0
-  keychain-sdk:
-    specifier: ^0.9.4
-    version: 0.9.4
-  next:
-    specifier: 15.3.2
-    version: 15.3.2(react-dom@18.3.1)(react@18.3.1)
-  nextjs:
-    specifier: 'link:'
-    version: 'link:'
-  nodemailer:
-    specifier: ^7.0.3
-    version: 7.0.3
-  public:
-    specifier: link:@wagmi/core/providers/public
-    version: link:@wagmi/core/providers/public
-  react:
-    specifier: ^18.3.1
-    version: 18.3.1
-  react-dom:
-    specifier: ^18.3.1
-    version: 18.3.1(react@18.3.1)
-  react-dropzone:
-    specifier: ^14.3.8
-    version: 14.3.8(react@18.3.1)
-  react-icons:
-    specifier: ^5.5.0
-    version: 5.5.0(react@18.3.1)
-  react-infinite-scroll-component:
-    specifier: ^6.1.0
-    version: 6.1.0(react@18.3.1)
-  react-markdown:
-    specifier: ^10.1.0
-    version: 10.1.0(@types/react@19.1.6)(react@18.3.1)
-  react-pageflip:
-    specifier: ^2.0.3
-    version: 2.0.3
-  react-select-country-list:
-    specifier: ^2.2.3
-    version: 2.2.3
-  rehype-raw:
-    specifier: ^7.0.0
-    version: 7.0.0
-  swiper:
-    specifier: ^11.2.8
-    version: 11.2.8
-  unist-util-visit:
-    specifier: ^5.0.0
-    version: 5.0.0
-  viem:
-    specifier: ~2.30.6
-    version: 2.30.6(typescript@5.8.3)(zod@3.22.4)
-  wagmi:
-    specifier: ^2.15.4
-    version: 2.15.4(@tanstack/react-query@5.79.2)(@types/react@19.1.6)(react@18.3.1)(typescript@5.8.3)(viem@2.30.6)
-
-devDependencies:
-  '@tailwindcss/postcss':
-    specifier: ^4.1.8
-    version: 4.1.8
-  '@types/node':
-    specifier: ^22.15.29
-    version: 22.15.29
-  '@types/nodemailer':
-    specifier: ^6.4.17
-    version: 6.4.17
-  '@types/react':
-    specifier: ^19.1.6
-    version: 19.1.6
-  '@types/react-dom':
-    specifier: ^19.1.5
-    version: 19.1.5(@types/react@19.1.6)
-  '@types/react-infinite-scroll-component':
-    specifier: ^5.0.0
-    version: 5.0.0(react@18.3.1)
-  '@types/react-select-country-list':
-    specifier: ^2.2.3
-    version: 2.2.3
-  autoprefixer:
-    specifier: ^10.4.21
-    version: 10.4.21(postcss@8.5.4)
-  eslint:
-    specifier: ^9.27.0
-    version: 9.28.0
-  eslint-config-next:
-    specifier: 15.3.2
-    version: 15.3.2(eslint@9.28.0)(typescript@5.8.3)
-  postcss:
-    specifier: ^8.5.4
-    version: 8.5.4
-  tailwindcss:
-    specifier: ^4.1.8
-    version: 4.1.8
-  typescript:
-    specifier: ^5.8.3
-    version: 5.8.3
->>>>>>> d823ec50
 
   webidl-conversions@3.0.1:
     resolution: {integrity: sha512-2JAn3z8AR6rjK8Sm8orRC0h/bcl/DqL7tRPdGZ4I1CjdF+EaMLmYxBHyXuKL849eucPFhvBoxMsflfOb8kxaeQ==}
@@ -10074,9 +9882,6 @@
 
   react-is@16.13.1: {}
 
-<<<<<<< HEAD
-  react-markdown@9.0.3(@types/react@19.1.6)(react@18.3.1):
-=======
   /react-markdown@10.1.0(@types/react@19.1.6)(react@18.3.1):
     resolution: {integrity: sha512-qKxVopLT/TyA6BX3Ue5NwabOsAzm0Q7kAPwq6L+wWDwisYs7R8vZ0nRXqq6rkueboxpkjvLGU9fWifiX/ZZFxQ==}
     peerDependencies:
@@ -10105,7 +9910,6 @@
     peerDependencies:
       '@types/react': '>=18'
       react: '>=18'
->>>>>>> d823ec50
     dependencies:
       '@types/hast': 3.0.4
       '@types/react': 19.1.6
